[tool.poetry]
name = "edge-maxxing-neuron"

version = "1.0.0"

description = "The base neuron which validators & miners inherent from"

readme = "../README.md"

license = "MIT"

authors = ["WOMBO <hello@w.ai>"]

packages = [{ include = "neuron" }]

classifiers = [
    "Development Status :: 3 - Alpha",
    "Intended Audience :: Developers",
    "Topic :: Software Development :: Build Tools",
    "License :: OSI Approved :: MIT License",
    "Programming Language :: Python :: 3",
    "Programming Language :: Python :: 3.10",
    "Programming Language :: Python :: 3.11",
    "Programming Language :: Python :: 3.12",
    "Programming Language :: Python :: 3 :: Only",
    "Topic :: Scientific/Engineering",
    "Topic :: Scientific/Engineering :: Mathematics",
    "Topic :: Scientific/Engineering :: Artificial Intelligence",
    "Topic :: Software Development",
    "Topic :: Software Development :: Libraries",
    "Topic :: Software Development :: Libraries :: Python Modules",
]

[tool.poetry.dependencies]
python = ">=3.10,<3.11"
torch = "2.4.0"
bittensor = "7.3.1"
loguru = "0.7.2"
<<<<<<< HEAD
nltk = "3.8.1"
ImageHash = "4.3.1"
edge-maxxing-pipelines = { path = "../pipelines", develop = true }
=======
diffusers = "0.30.1"
nltk = "3.9.1"
transformers = "4.44.2"
accelerate = "0.33.0"
omegaconf = "2.3.0"
python_coreml_stable_diffusion = { git = "https://github.com/apple/ml-stable-diffusion", tag = "1.1.1" }
pynvml = "11.5.3"
torchvision = "0.19.0"
>>>>>>> dda0bb5d

[tool.poetry.dev-dependencies]
pytype = "2024.4.11"

[build-system]
requires = ["poetry-core"]
build-backend = "poetry.core.masonry.api"

[tool.poetry-monorepo.deps]

[tool.pytype]
inputs = ["neuron"]<|MERGE_RESOLUTION|>--- conflicted
+++ resolved
@@ -36,11 +36,6 @@
 torch = "2.4.0"
 bittensor = "7.3.1"
 loguru = "0.7.2"
-<<<<<<< HEAD
-nltk = "3.8.1"
-ImageHash = "4.3.1"
-edge-maxxing-pipelines = { path = "../pipelines", develop = true }
-=======
 diffusers = "0.30.1"
 nltk = "3.9.1"
 transformers = "4.44.2"
@@ -49,7 +44,7 @@
 python_coreml_stable_diffusion = { git = "https://github.com/apple/ml-stable-diffusion", tag = "1.1.1" }
 pynvml = "11.5.3"
 torchvision = "0.19.0"
->>>>>>> dda0bb5d
+edge-maxxing-pipelines = { path = "../pipelines", develop = true }
 
 [tool.poetry.dev-dependencies]
 pytype = "2024.4.11"
