--- conflicted
+++ resolved
@@ -7,33 +7,22 @@
 from threading import Event
 from time import perf_counter
 
-<<<<<<< HEAD
-from neuron import (
-=======
-import imagehash
-from PIL import Image
-
 from pipelines import TextToImageRequest
 from . import InvalidSubmissionError
-from .hash import load_image_hash, save_image_hash, GENERATION_TIME_DIFFERENCE_THRESHOLD
 from .inference_sandbox import InferenceSandbox
 from .metrics import CheckpointBenchmark, MetricData, BaselineBenchmark
 from .vram_monitor import VRamMonitor
 from .. import (
->>>>>>> ee09a3ff
     GenerationOutput,
     ModelRepositoryInfo,
     CURRENT_CONTEST,
     Key,
     OutputComparator,
 )
-<<<<<<< HEAD
 from pipelines import TextToImageRequest
 from .inference_sandbox import InferenceSandbox
 from .metrics import CheckpointBenchmark, MetricData, BaselineBenchmark
 from .vram_monitor import VRamMonitor
-=======
->>>>>>> ee09a3ff
 
 SANDBOX_DIRECTORY = Path("/sandbox")
 BASELINE_SANDBOX_DIRECTORY = Path("/baseline-sandbox")
@@ -125,57 +114,15 @@
     with InferenceSandbox(submission, False, sandbox_directory, switch_user, cache) as sandbox:
         size = sandbox.model_size
 
-<<<<<<< HEAD
-        f"Take {len(inputs)} samples, keeping track of how fast/accurate generations have been"
-        for index, request in enumerate(inputs):
-            logger.info(f"Sample {index + 1}, prompt {request.prompt} and seed {request.seed}")
-=======
-        image_hash = None
-
         try:
             f"Take {len(inputs)} samples, keeping track of how fast/accurate generations have been"
             for index, request in enumerate(inputs):
                 logger.info(f"Sample {index + 1}, prompt {request.prompt} and seed {request.seed}")
->>>>>>> ee09a3ff
 
                 if cancelled_event and cancelled_event.is_set():
                     raise CancelledError()
 
                 output = generate(sandbox, request)
-
-<<<<<<< HEAD
-            logger.info(
-                f"Sample {index + 1} Generated\n"
-                f"Generation Time: {output.generation_time}s\n"
-                f"VRAM Usage: {output.vram_used}b\n"
-                f"Power Usage: {output.watts_used}W"
-            )
-=======
-                if not image_hash:
-                    with BytesIO(output.output) as data:
-                        image_hash = imagehash.average_hash(Image.open(data))
-
-                        image_hash_bytes = save_image_hash(image_hash)
-
-                        match = next(
-                            (
-                                (key, existing_benchmark)
-                                for key, existing_benchmark in existing_benchmarks
-                                if (
-                                    existing_benchmark and
-                                    not (image_hash - load_image_hash(existing_benchmark.image_hash)) and
-                                    abs(output.generation_time - existing_benchmark.model.generation_time) < GENERATION_TIME_DIFFERENCE_THRESHOLD
-                                )
-                            ),
-                            None,
-                        )
-
-                        if match:
-                            key, benchmark = match
-
-                            logger.info(f"Submission {submission} marked as duplicate of hotkey {key}'s submission")
-
-                            return benchmark
 
                 logger.info(
                     f"Sample {index + 1} Generated\n"
@@ -183,7 +130,6 @@
                     f"VRAM Usage: {output.vram_used}b\n"
                     f"Power Usage: {output.watts_used}W"
                 )
->>>>>>> ee09a3ff
 
                 outputs.append(output)
         except Exception as e:
