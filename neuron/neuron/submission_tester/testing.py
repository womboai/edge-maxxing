import logging
from collections.abc import Iterable
from concurrent.futures import ThreadPoolExecutor, CancelledError
from io import BytesIO
from pathlib import Path
from statistics import mean
from threading import Event
from time import perf_counter

import imagehash
from PIL import Image

from pipelines import TextToImageRequest
from . import InvalidSubmissionError
from .hash import load_image_hash, save_image_hash, GENERATION_TIME_DIFFERENCE_THRESHOLD
from .inference_sandbox import InferenceSandbox
from .metrics import CheckpointBenchmark, MetricData, BaselineBenchmark
from .vram_monitor import VRamMonitor
from .. import (
    GenerationOutput,
    ModelRepositoryInfo,
    CURRENT_CONTEST,
    Key,
    OutputComparator,
)

SANDBOX_DIRECTORY = Path("/sandbox")
BASELINE_SANDBOX_DIRECTORY = Path("/baseline-sandbox")

EXECUTOR = ThreadPoolExecutor(max_workers=2)

logger = logging.getLogger(__name__)


def generate(
    container: InferenceSandbox,
    request: TextToImageRequest,
) -> GenerationOutput:
    start_joules = CURRENT_CONTEST.get_joules()
    vram_monitor = VRamMonitor(CURRENT_CONTEST)
    start = perf_counter()

    output = container(request)

    generation_time = perf_counter() - start
    joules_used = CURRENT_CONTEST.get_joules() - start_joules
    watts_used = joules_used / generation_time
    vram_used = vram_monitor.complete()

    return GenerationOutput(
        output=output,
        generation_time=generation_time,
        vram_used=vram_used,
        watts_used=watts_used,
    )


def generate_baseline(
    inputs: list[TextToImageRequest],
    sandbox_directory: Path = BASELINE_SANDBOX_DIRECTORY,
    switch_user: bool = True,
<<<<<<< HEAD
=======
    cache: bool = True,
    cancelled_event: Event | None = None,
>>>>>>> ee09a3ff
) -> BaselineBenchmark:
    outputs: list[GenerationOutput] = []

    with InferenceSandbox(CURRENT_CONTEST.baseline_repository, True, sandbox_directory, switch_user) as sandbox:
        size = sandbox.model_size

        for index, request in enumerate(inputs):
            if cancelled_event and cancelled_event.is_set():
                raise CancelledError()

            output = generate(sandbox, request)

            logger.info(
                f"Sample {index + 1} Generated\n"
                f"Generation Time: {output.generation_time}s\n"
                f"VRAM Usage: {output.vram_used}b\n"
                f"Power Usage: {output.watts_used}W"
            )

            outputs.append(output)

    generation_time = mean(output.generation_time for output in outputs)
    vram_used = max(output.vram_used for output in outputs)
    watts_used = max(output.watts_used for output in outputs)

    return BaselineBenchmark(
        inputs=inputs,
        outputs=outputs,
        metric_data=MetricData(
            generation_time=generation_time,
            size=size,
            vram_used=vram_used,
            watts_used=watts_used,
        ),
    )


def compare_checkpoints(
    submission: ModelRepositoryInfo,
    existing_benchmarks: Iterable[tuple[Key, CheckpointBenchmark | None]],
    inputs: list[TextToImageRequest],
    baseline: BaselineBenchmark,
    sandbox_directory: Path = SANDBOX_DIRECTORY,
    switch_user: bool = True,
<<<<<<< HEAD
=======
    cancelled_event: Event | None = None,
    cache: bool = False,
>>>>>>> ee09a3ff
) -> CheckpointBenchmark | None:
    logger.info("Generating model samples")

    outputs: list[GenerationOutput] = []

    with InferenceSandbox(submission, False, sandbox_directory, switch_user) as sandbox:
        size = sandbox.model_size

        image_hash = None

        try:
            f"Take {len(inputs)} samples, keeping track of how fast/accurate generations have been"
            for index, request in enumerate(inputs):
                logger.info(f"Sample {index + 1}, prompt {request.prompt} and seed {request.seed}")

                if cancelled_event and cancelled_event.is_set():
                    raise CancelledError()

                output = generate(sandbox, request)

                if not image_hash:
                    with BytesIO(output.output) as data:
                        image_hash = imagehash.average_hash(Image.open(data))

                        image_hash_bytes = save_image_hash(image_hash)

                        match = next(
                            (
                                (key, existing_benchmark)
                                for key, existing_benchmark in existing_benchmarks
                                if (
                                    existing_benchmark and
                                    not (image_hash - load_image_hash(existing_benchmark.image_hash)) and
                                    abs(output.generation_time - existing_benchmark.model.generation_time) < GENERATION_TIME_DIFFERENCE_THRESHOLD
                                )
                            ),
                            None,
                        )

                        if match:
                            key, benchmark = match

                            logger.info(f"Submission {submission} marked as duplicate of hotkey {key}'s submission")

                            return benchmark

                logger.info(
                    f"Sample {index + 1} Generated\n"
                    f"Generation Time: {output.generation_time}s\n"
                    f"VRAM Usage: {output.vram_used}b\n"
                    f"Power Usage: {output.watts_used}W"
                )

                outputs.append(output)
        except Exception as e:
            raise InvalidSubmissionError(f"Failed to run inference on {submission}") from e

    average_time = sum(output.generation_time for output in outputs) / len(outputs)
    vram_used = max(output.vram_used for output in outputs)
    watts_used = max(output.watts_used for output in outputs)

    with CURRENT_CONTEST.output_comparator() as output_comparator:
        def calculate_similarity(comparator: OutputComparator, baseline_output: GenerationOutput, optimized_output: GenerationOutput):
            try:
                if cancelled_event.is_set():
                    raise CancelledError()

                return comparator(
                    baseline_output.output,
                    optimized_output.output,
                )
            except (CancelledError, TimeoutError):
                raise
            except:
                logger.info(
                    f"Submission {submission.url}'s output couldn't be compared in similarity",
                    exc_info=True,
                )

                return 0.0

        similarities = [
            calculate_similarity(output_comparator, baseline_output, output)
            for baseline_output, output in zip(baseline.outputs, outputs)
        ]

        average_similarity = mean(similarities)
        min_similarity = min(similarities)

    benchmark = CheckpointBenchmark(
        model=MetricData(
            generation_time=average_time,
            size=size,
            vram_used=vram_used,
            watts_used=watts_used,
        ),
        average_similarity=average_similarity,
        min_similarity=min_similarity,
        image_hash=image_hash_bytes,
    )

    logger.info(
        f"Tested {len(inputs)} Samples\n"
        f"Score: {benchmark.calculate_score(baseline.metric_data)}\n"
        f"Average Similarity: {average_similarity}\n"
        f"Min Similarity: {min_similarity}\n"
        f"Average Generation Time: {average_time}s\n"
        f"Model Size: {size}b\n"
        f"Max VRAM Usage: {vram_used}b\n"
        f"Max Power Usage: {watts_used}W"
    )

    return benchmark<|MERGE_RESOLUTION|>--- conflicted
+++ resolved
@@ -59,11 +59,7 @@
     inputs: list[TextToImageRequest],
     sandbox_directory: Path = BASELINE_SANDBOX_DIRECTORY,
     switch_user: bool = True,
-<<<<<<< HEAD
-=======
-    cache: bool = True,
     cancelled_event: Event | None = None,
->>>>>>> ee09a3ff
 ) -> BaselineBenchmark:
     outputs: list[GenerationOutput] = []
 
@@ -108,11 +104,7 @@
     baseline: BaselineBenchmark,
     sandbox_directory: Path = SANDBOX_DIRECTORY,
     switch_user: bool = True,
-<<<<<<< HEAD
-=======
     cancelled_event: Event | None = None,
-    cache: bool = False,
->>>>>>> ee09a3ff
 ) -> CheckpointBenchmark | None:
     logger.info("Generating model samples")
 
