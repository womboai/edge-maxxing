import asyncio
import logging
from concurrent.futures import ThreadPoolExecutor, CancelledError
from pathlib import Path
from statistics import mean
from collections.abc import Iterable
from io import BytesIO
from threading import Event
from time import perf_counter

from .hash import load_image_hash, save_image_hash, GENERATION_TIME_DIFFERENCE_THRESHOLD
from .metrics import CheckpointBenchmark, MetricData, BaselineBenchmark
import imagehash
from PIL import Image

from neuron import (
    GenerationOutput,
    ModelRepositoryInfo,
    CURRENT_CONTEST,
    Key, OutputComparator,
)
from .vram_monitor import VRamMonitor
from pipelines import TextToImageRequest
from .inference_sandbox import InferenceSandbox

SANDBOX_DIRECTORY = Path("/sandbox")
BASELINE_SANDBOX_DIRECTORY = Path("/baseline-sandbox")

EXECUTOR = ThreadPoolExecutor(max_workers=2)

logger = logging.getLogger(__name__)


def generate(
    container: InferenceSandbox,
    request: TextToImageRequest,
) -> GenerationOutput:
    start_joules = CURRENT_CONTEST.get_joules()
    vram_monitor = VRamMonitor(CURRENT_CONTEST)
    start = perf_counter()

    output = container(request)

    generation_time = perf_counter() - start
    joules_used = CURRENT_CONTEST.get_joules() - start_joules
    watts_used = joules_used / generation_time
    vram_used = vram_monitor.complete()

    return GenerationOutput(
        output=output,
        generation_time=generation_time,
        vram_used=vram_used,
        watts_used=watts_used,
    )


def generate_baseline(
    inputs: list[TextToImageRequest],
    sandbox_directory: Path = BASELINE_SANDBOX_DIRECTORY,
    switch_user: bool = True,
<<<<<<< HEAD
    cancelled_event: Event | None = None,
=======
    cache: bool = True,
>>>>>>> 6bfee347
) -> BaselineBenchmark:
    outputs: list[GenerationOutput] = []

    with InferenceSandbox(CURRENT_CONTEST.baseline_repository, True, sandbox_directory, switch_user, cache) as sandbox:
        size = sandbox.model_size

        for index, request in enumerate(inputs):
            if cancelled_event and cancelled_event.is_set():
                raise CancelledError()

            output = generate(sandbox, request)

            logger.info(
                f"Sample {index + 1} Generated\n"
                f"Generation Time: {output.generation_time}s\n"
                f"VRAM Usage: {output.vram_used}b\n"
                f"Power Usage: {output.watts_used}W"
            )

            outputs.append(output)

    generation_time = mean(output.generation_time for output in outputs)
    vram_used = max(output.vram_used for output in outputs)
    watts_used = max(output.watts_used for output in outputs)

    return BaselineBenchmark(
        inputs=inputs,
        outputs=outputs,
        metric_data=MetricData(
            generation_time=generation_time,
            size=size,
            vram_used=vram_used,
            watts_used=watts_used,
        ),
    )


def compare_checkpoints(
    submission: ModelRepositoryInfo,
    existing_benchmarks: Iterable[tuple[Key, CheckpointBenchmark | None]],
    inputs: list[TextToImageRequest],
    baseline: BaselineBenchmark,
    sandbox_directory: Path = SANDBOX_DIRECTORY,
    switch_user: bool = True,
<<<<<<< HEAD
    cancelled_event: Event | None = None,
=======
    cache: bool = False,
>>>>>>> 6bfee347
) -> CheckpointBenchmark | None:
    logger.info("Generating model samples")

    outputs: list[GenerationOutput] = []

    with InferenceSandbox(submission, False, sandbox_directory, switch_user, cache) as sandbox:
        size = sandbox.model_size

        image_hash = None

        f"Take {len(inputs)} samples, keeping track of how fast/accurate generations have been"
        for index, request in enumerate(inputs):
            logger.info(f"Sample {index + 1}, prompt {request.prompt} and seed {request.seed}")

            if cancelled_event and cancelled_event.is_set():
                raise CancelledError()

            output = generate(sandbox, request)

            if not image_hash:
                with BytesIO(output.output) as data:
                    image_hash = imagehash.average_hash(Image.open(data))

                    image_hash_bytes = save_image_hash(image_hash)

                    match = next(
                        (
                            (key, existing_benchmark)
                            for key, existing_benchmark in existing_benchmarks
                            if (
                                existing_benchmark and
                                not (image_hash - load_image_hash(existing_benchmark.image_hash)) and
                                abs(output.generation_time - existing_benchmark.model.generation_time) < GENERATION_TIME_DIFFERENCE_THRESHOLD
                            )
                        ),
                        None,
                    )

                    if match:
                        key, benchmark = match

                        logger.info(f"Submission {submission} marked as duplicate of hotkey {key}'s submission")

                        return benchmark

            logger.info(
                f"Sample {index + 1} Generated\n"
                f"Generation Time: {output.generation_time}s\n"
                f"VRAM Usage: {output.vram_used}b\n"
                f"Power Usage: {output.watts_used}W"
            )

            outputs.append(output)

    average_time = sum(output.generation_time for output in outputs) / len(outputs)
    vram_used = max(output.vram_used for output in outputs)
    watts_used = max(output.watts_used for output in outputs)

    with CURRENT_CONTEST.output_comparator() as output_comparator:
        def calculate_similarity(comparator: OutputComparator, baseline_output: GenerationOutput, optimized_output: GenerationOutput):
            try:
                if cancelled_event.is_set():
                    raise CancelledError()

                return comparator(
                    baseline_output.output,
                    optimized_output.output,
                )
            except (CancelledError, TimeoutError):
                raise
            except:
                logger.info(
                    f"Submission {submission.url}'s output couldn't be compared in similarity",
                    exc_info=True,
                )

                return 0.0

        similarities = [
            calculate_similarity(output_comparator, baseline_output, output)
            for baseline_output, output in zip(baseline.outputs, outputs)
        ]

        average_similarity = mean(similarities)
        min_similarity = min(similarities)

    benchmark = CheckpointBenchmark(
        model=MetricData(
            generation_time=average_time,
            size=size,
            vram_used=vram_used,
            watts_used=watts_used,
        ),
        average_similarity=average_similarity,
        min_similarity=min_similarity,
        image_hash=image_hash_bytes,
    )

    logger.info(
        f"Tested {len(inputs)} Samples\n"
        f"Score: {benchmark.calculate_score(baseline.metric_data)}\n"
        f"Average Similarity: {average_similarity}\n"
        f"Min Similarity: {min_similarity}\n"
        f"Average Generation Time: {average_time}s\n"
        f"Model Size: {size}b\n"
        f"Max VRAM Usage: {vram_used}b\n"
        f"Max Power Usage: {watts_used}W"
    )

    return benchmark<|MERGE_RESOLUTION|>--- conflicted
+++ resolved
@@ -58,11 +58,8 @@
     inputs: list[TextToImageRequest],
     sandbox_directory: Path = BASELINE_SANDBOX_DIRECTORY,
     switch_user: bool = True,
-<<<<<<< HEAD
+    cache: bool = True,
     cancelled_event: Event | None = None,
-=======
-    cache: bool = True,
->>>>>>> 6bfee347
 ) -> BaselineBenchmark:
     outputs: list[GenerationOutput] = []
 
@@ -107,11 +104,8 @@
     baseline: BaselineBenchmark,
     sandbox_directory: Path = SANDBOX_DIRECTORY,
     switch_user: bool = True,
-<<<<<<< HEAD
     cancelled_event: Event | None = None,
-=======
     cache: bool = False,
->>>>>>> 6bfee347
 ) -> CheckpointBenchmark | None:
     logger.info("Generating model samples")
 
