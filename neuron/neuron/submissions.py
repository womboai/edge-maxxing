from fiber.chain.commitments import publish_raw_commitment, get_raw_commitment
from fiber.logging_utils import get_logger
from substrateinterface import SubstrateInterface, Keypair

from .checkpoint import CheckpointSubmission, SPEC_VERSION, Key
from .contest import CURRENT_CONTEST
from .network_commitments import Encoder, Decoder


logger = get_logger(__name__)


def make_submission(
<<<<<<< HEAD
    substrate: SubstrateInterface,
    netuid: int,
    keypair: Keypair,
    submission: CheckpointSubmission,
=======
    subtensor: bt.subtensor,
    metagraph: bt.metagraph,
    wallet: bt.wallet,
    submissions: list[CheckpointSubmission],
>>>>>>> a055fb3d
):
    encoder = Encoder()

    encoder.write_uint16(SPEC_VERSION)

    for submission in submissions:
        submission.encode(encoder)

    data = encoder.finish()

    publish_raw_commitment(
        substrate,
        keypair,
        netuid,
        data,
        wait_for_finalization=False,
    )


def get_submission(
    substrate: SubstrateInterface,
    netuid: int,
    hotkey: Key,
    block: int | None = None
) -> tuple[CheckpointSubmission, int] | None:
    try:
        commitment = get_raw_commitment(substrate, netuid, hotkey, block)

        if not commitment:
            return None

        decoder = Decoder(commitment.data)

        spec_version = decoder.read_uint16()

        if spec_version != SPEC_VERSION:
            return None

        while not decoder.eof:
            info = CheckpointSubmission.decode(decoder)

            if (
                info.contest != CURRENT_CONTEST.id or
                info.repository == CURRENT_CONTEST.baseline_repository or
                info.revision == CURRENT_CONTEST.baseline_revision
            ):
                continue

            return info, block

<<<<<<< HEAD
        return info, commitment.block
=======
        return None
>>>>>>> a055fb3d
    except Exception as e:
        logger.error(f"Failed to get submission from miner {hotkey}")
        logger.debug(f"Submission parsing error", exc_info=e)
        return None<|MERGE_RESOLUTION|>--- conflicted
+++ resolved
@@ -11,17 +11,10 @@
 
 
 def make_submission(
-<<<<<<< HEAD
     substrate: SubstrateInterface,
     netuid: int,
     keypair: Keypair,
-    submission: CheckpointSubmission,
-=======
-    subtensor: bt.subtensor,
-    metagraph: bt.metagraph,
-    wallet: bt.wallet,
     submissions: list[CheckpointSubmission],
->>>>>>> a055fb3d
 ):
     encoder = Encoder()
 
@@ -70,13 +63,9 @@
             ):
                 continue
 
-            return info, block
+            return info, commitment.block
 
-<<<<<<< HEAD
-        return info, commitment.block
-=======
         return None
->>>>>>> a055fb3d
     except Exception as e:
         logger.error(f"Failed to get submission from miner {hotkey}")
         logger.debug(f"Submission parsing error", exc_info=e)
