--- conflicted
+++ resolved
@@ -40,11 +40,7 @@
     hotkey: Key,
 ) -> tuple[CheckpointSubmission, int] | None:
     try:
-<<<<<<< HEAD
-        commitment = get_raw_commitment(substrate, netuid, hotkey, block)
-=======
-        metadata = cast(dict[str, Any], get_metadata(subtensor, metagraph.netuid, hotkey))
->>>>>>> 58d559df
+        commitment = get_raw_commitment(substrate, netuid, hotkey)
 
         if not commitment:
             return None
