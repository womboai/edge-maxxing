--- conflicted
+++ resolved
@@ -37,16 +37,12 @@
 
       volumes:
         - ~/.bittensor:/home/validator/.bittensor
-<<<<<<< HEAD
         - type: bind
           source: ~/.netrc
           target: /home/validator/.netrc
-=======
-        - ~/.netrc:/home/validator/.netrc
 
       environment:
         WANDB_API_KEY: $WANDB_API_KEY
->>>>>>> 37153e40
 
       command: --benchmarker_api {apis} $VALIDATOR_ARGS
 
