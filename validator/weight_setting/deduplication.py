--- conflicted
+++ resolved
@@ -1,10 +1,8 @@
-<<<<<<< HEAD
 from dataclasses import dataclass
 
-=======
-from neuron.submission_tester import HASH_DIFFERENCE_THRESHOLD
->>>>>>> 95004f37
 from imagehash import ImageHash
+
+from neuron import GENERATION_TIME_DIFFERENCE_THRESHOLD
 
 
 @dataclass
@@ -14,27 +12,24 @@
     block: int
 
 
-def find_duplicates(benchmark_hashes: list[PotentiallyDuplicateSubmissionInfo | None]):
+def find_duplicates(benchmark_info: list[PotentiallyDuplicateSubmissionInfo | None]):
     duplicate_buckets: list[set[int]] = []
 
-    for uid_a, benchmark_a in enumerate(benchmark_hashes):
+    for uid_a, benchmark_a in enumerate(benchmark_info):
         if not benchmark_a:
             continue
 
-        hash_a, _ = benchmark_a
-
-        for uid_b, benchmark_b in enumerate(benchmark_hashes):
+        for uid_b, benchmark_b in enumerate(benchmark_info):
             if not benchmark_b:
                 continue
-
-            hash_b, _ = benchmark_b
 
             if uid_a == uid_b:
                 continue
 
-            diff = hash_a - hash_b
-
-            if not diff:
+            if (
+                not (benchmark_b.image_hash - benchmark_a.image_hash)
+                and abs(benchmark_b.generation_time - benchmark_a.generation_time) < GENERATION_TIME_DIFFERENCE_THRESHOLD
+            ):
                 matching_buckets = [bucket for bucket in duplicate_buckets if uid_a in bucket or uid_b in bucket]
                 if len(matching_buckets):
                     bucket = matching_buckets[0]
@@ -44,7 +39,7 @@
                     duplicate_buckets.append({uid_a, uid_b})
 
     for bucket in duplicate_buckets:
-        oldest = min(bucket, key=lambda uid: benchmark_hashes[uid][1])
+        oldest = min(bucket, key=lambda uid: benchmark_info[uid].block)
 
         for uid in bucket:
             if uid != oldest:
