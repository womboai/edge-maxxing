--- conflicted
+++ resolved
@@ -43,15 +43,8 @@
 
 from .wandb_args import add_wandb_args
 
-<<<<<<< HEAD
-from websockets.sync.client import connect, ClientConnection
-
-WEIGHTS_VERSION = 16
-VALIDATOR_VERSION = "2.0.2"
-=======
-WEIGHTS_VERSION = 17
-VALIDATOR_VERSION = "2.0.3"
->>>>>>> d706de5e
+WEIGHTS_VERSION = 18
+VALIDATOR_VERSION = "2.0.4"
 
 WINNER_PERCENTAGE = 0.8
 IMPROVEMENT_BENCHMARK_PERCENTAGE = 1.05
