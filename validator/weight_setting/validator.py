import asyncio
import random
import time
from argparse import ArgumentParser
from datetime import date, datetime
from itertools import islice
from math import ceil
from operator import itemgetter, attrgetter
from os import makedirs
from os.path import isfile
from pathlib import Path
from pickle import dump, load
from typing import Any

import requests
import wandb
from base_validator import BenchmarkState, BenchmarkResults
from fiber.chain.chain_utils import load_hotkey_keypair
from fiber.chain.interface import get_substrate
from fiber.chain.metagraph import Metagraph
from fiber.chain.weights import set_node_weights, get_weights_set_by_node
from fiber.logging_utils import get_logger
from substrateinterface import SubstrateInterface, Keypair
from tqdm import tqdm
from wandb.sdk.wandb_run import Run

from neuron import (
    get_config,
    ContestId,
    CURRENT_CONTEST,
    INPUTS_ENDPOINT,
    find_contest,
    ContestDeviceValidationError,
    Contest,
    Key,
    Uid,
    MinerModelInfo,
    TIMEZONE,
    ModelRepositoryInfo,
    SPEC_VERSION,
    get_submission,
    BENCHMARKS_VERSION,
)
from neuron.submission_tester import (
    CheckpointBenchmark,
    MetricData,
)
from .benchmarking_api import BenchmarkingApi, benchmarking_api
from .wandb_args import add_wandb_args
from .winner_selection import get_scores, get_contestant_scores, get_tiers, get_contestant_tier

<<<<<<< HEAD
VALIDATOR_VERSION: tuple[int, int, int] = (4, 4, 0)
=======
VALIDATOR_VERSION: tuple[int, int, int] = (4, 3, 2)
>>>>>>> 5e655562
VALIDATOR_VERSION_STRING = ".".join(map(str, VALIDATOR_VERSION))

WEIGHTS_VERSION = (
    VALIDATOR_VERSION[0] * 10000 +
    VALIDATOR_VERSION[1] * 100 +
    VALIDATOR_VERSION[2]
)

COLLECTED_SUBMISSIONS_VERSION = SPEC_VERSION * 10 + 1

logger = get_logger(__name__)


class ContestState:
    id: ContestId
    miner_score_version: int
    submission_spec_version: int
    miner_info: list[MinerModelInfo | None]

    def __init__(
        self,
        contest_id: ContestId,
        miner_info: list[MinerModelInfo | None],
    ):
        self.id = contest_id
        self.miner_score_version = BENCHMARKS_VERSION
        self.miner_info = miner_info

    # Backwards compatibility
    def __setstate__(self, state):
        if "miner_score_versions" in state:
            del state["miner_score_versions"]

        self.miner_score_version = state.get("miner_score_version", 0)
        self.submission_spec_version = state.get("submission_spec_version", 0)
        self.__dict__.update(state)

    def __repr__(self):
        return f"ContestState(id={self.id}, miner_score_version={self.miner_score_version}, miner_info={self.miner_info})"


class Validator:
    config: dict[str, Any]
    substrate: SubstrateInterface
    metagraph: Metagraph
    keypair: Keypair
    uid: Uid

    hotkeys: list[Key]
    step: int

    last_day: date | None
    contest_state: ContestState | None
    benchmarking: bool
    benchmarking_api_urls: list[str]
    benchmarking_apis: list[BenchmarkingApi]

    wandb_run: Run | None
    wandb_run_date: date | None

    current_block: int
    last_block_fetch: datetime | None = None
    last_metagraph_sync: int = 0
    attempted_set_weights: bool = False

    benchmarks: list[CheckpointBenchmark | None]
    baseline_metrics: MetricData | None
    average_benchmarking_time: float | None
    benchmarking_state: BenchmarkState
    failed: set[int] = set()  # for backwards depickling compatibility
    invalid: dict[int, str]
    contest: Contest

    def __init__(self):
        self.config = get_config(Validator.add_extra_args)

        from .diagnostics import save_validator_diagnostics
        save_validator_diagnostics(self.config)

        logger.info(f"Validator version {VALIDATOR_VERSION_STRING}! Loading...")

        self.substrate = get_substrate(
            subtensor_network=self.config["subtensor.network"],
            subtensor_address=self.config["subtensor.chain_endpoint"]
        )

        self.metagraph = Metagraph(
            self.substrate,

            netuid=self.config["netuid"],
            load_old_nodes=False,
        )

        self.metagraph.sync_nodes()

        self.keypair = load_hotkey_keypair(
            wallet_name=self.config["wallet.name"],
            hotkey_name=self.config["wallet.hotkey"],
        )

        self.hotkeys = list(self.metagraph.nodes.keys())

        hotkey = self.keypair.ss58_address

        self.uid = self.hotkeys.index(hotkey)
        self.step = 0

        self.last_day = None
        self.contest_state = None
        self.benchmarking = False
        self.benchmarking_api_urls = self.config["benchmarker_api"]

        self.wandb_run = None
        self.wandb_run_date = None

        self.benchmarks = self.clear_benchmarks()
        self.baseline_metrics = None
        self.average_benchmarking_time = None
        self.benchmarking_state = BenchmarkState.NOT_STARTED
        self.invalid = {}

        self.load_state()
        self.start_wandb_run()

        self.contest = find_contest(self.contest_state.id) if self.contest_state else CURRENT_CONTEST

    def new_wandb_run(self):
        """Creates a new wandb run to save information to."""
        day = self.last_day or self.current_time().date()

        if self.wandb_run and self.wandb_run_date == day:
            return

        hotkey = self.keypair.ss58_address
        netuid = self.metagraph.netuid

        name = f"validator-{self.uid}-{day.year}-{day.month}-{day.day}"

        contest_id = self.contest_state.id if self.contest_state else CURRENT_CONTEST.id

        signing_message = f"{name}:{hotkey}:{contest_id.name}"
        signature = f"0x{self.keypair.sign(signing_message).hex()}"

        self.wandb_run = wandb.init(
            name=name,
            resume="allow",
            mode="offline" if self.config["wandb.offline"] else "online",
            project=self.config["wandb.project_name"],
            entity=self.config["wandb.entity"],
            notes=self.config["wandb.notes"],
            config={
                "hotkey": hotkey,
                "type": "validator",
                "uid": self.uid,
                "contest": contest_id.name,
                "signature": signature,
            },
            allow_val_change=True,
            anonymous="allow",
            tags=[
                f"version_{VALIDATOR_VERSION_STRING}",
                f"sn{netuid}",
            ],
        )

        self.wandb_run_date = day

        self.wandb_run.log(data={"benchmarking_state": self.benchmarking_state.name})

        logger.debug(f"Started a new wandb run: {name}")

    def start_wandb_run(self):
        if self.config["wandb.off"]:
            return

        if self.wandb_run:
            logger.info("New contest day, starting a new wandb run.")

            self.wandb_run.finish()

        self.new_wandb_run()

    def send_wandb_metrics(self):
        if not self.wandb_run:
            return

        logger.info("Uploading benchmarks to wandb")

        benchmark_data = {}

        submission_data = {
            str(uid): {
                "repository": info.repository.url,
                "revision": info.repository.revision,
                "block": info.block,
            }
            for uid, info in enumerate(self.contest_state.miner_info)
            if info
        }

        tiers: list[list[Uid]] = []
        if self.baseline_metrics:
            contestants = get_contestant_scores(self.benchmarks, self.baseline_metrics)
            tiers = get_tiers(contestants)

        for uid, benchmark in enumerate(self.benchmarks):
            if not benchmark:
                continue

            miner_info = self.contest_state.miner_info[uid]
            if not miner_info:
                continue

            data = {
                "generation_time": benchmark.model.generation_time,
                "similarity": benchmark.average_similarity,
                "min_similarity": benchmark.min_similarity,
                "size": benchmark.model.size,
                "vram_used": benchmark.model.vram_used,
                "watts_used": benchmark.model.watts_used,
                "hotkey": self.hotkeys[uid],
            }

            if self.baseline_metrics:
                data["score"] = benchmark.calculate_score(self.baseline_metrics)
            if tiers:
                data["tier"] = get_contestant_tier(tiers, uid)

            benchmark_data[str(uid)] = data

        log_data = {
            "submissions": submission_data,
            "benchmarks": benchmark_data,
            "invalid": self.invalid,
            "benchmarking_state": self.benchmarking_state.name,
        }

        if self.average_benchmarking_time:
            log_data["average_benchmark_time"] = self.average_benchmarking_time

        if self.baseline_metrics:
            log_data["baseline"] = {
                "generation_time": self.baseline_metrics.generation_time,
                "size": self.baseline_metrics.size,
                "vram_used": self.baseline_metrics.vram_used,
                "watts_used": self.baseline_metrics.watts_used,
            }

        self.wandb_run.log(data=log_data)

        logger.info(log_data)
        logger.info("Benchmarks uploaded to wandb")

    @classmethod
    def add_extra_args(cls, argument_parser: ArgumentParser):
        argument_parser.add_argument(
            "--epoch_length",
            type=int,
            help="The default epoch length (how often we pull the metagraph, measured in 12 second blocks).",
            default=100,
        )

        argument_parser.add_argument(
            "--benchmarker_api",
            type=str,
            nargs="*",
            help="The API route to the validator benchmarking API.",
            required=True,
        )

        argument_parser.add_argument(
            "--blacklist.coldkeys",
            type=str,
            nargs="*",
            default=[
                "5CCefwu4fFXkBorK4ETJpaijXTG3LD5J2kBb7U5aEP4eABny",
                "5GWCF5UR9nhbEXdWifRL8xiMTUJ4XV4o23L7stbptaDRHMDr",
                "5DhxiGN4MfzTbyBh7gE3ABvvp5ZavZm97RWYeJMbKjMLCg3q",
                "5HQc3J7DoFAo54Luhh39TFmnvKQcXGfW2btQiG8VzJyUc1fj",
            ],
        )

        argument_parser.add_argument(
            "--blacklist.hotkeys",
            type=str,
            nargs="*",
            default=[],
        )

        add_wandb_args(argument_parser)

    @property
    def state_path(self):
        full_path = (
            Path.home() /
            ".bittensor" /
            "miners" /
            self.config["wallet.name"] /
            self.config["wallet.hotkey"] /
            f"netuid{self.metagraph.netuid}" /
            "validator"
        )

        makedirs(full_path, exist_ok=True)

        return full_path / "state.bin"

    def save_state(self):
        """Saves the state of the validator to a file."""
        logger.info("Saving validator state.")

        # Save the state of the validator to file.
        with open(self.state_path, "wb") as file:
            dump(
                {
                    "step": self.step,
                    "hotkeys": self.hotkeys,
                    "benchmarks": self.benchmarks,
                    "baseline_benchmarks": self.baseline_metrics,
                    "average_benchmarking_time": self.average_benchmarking_time,
                    "benchmarking_state": self.benchmarking_state,
                    "invalid": self.invalid,
                    "last_day": self.last_day,
                    "contest_state": self.contest_state,
                    "benchmarking": self.benchmarking,
                    "last_metagraph_sync": self.last_metagraph_sync,
                },
                file,
            )

    def load_state(self):
        """Loads the state of the validator from a file."""
        logger.info("Loading validator state.")

        path = self.state_path

        if not isfile(path):
            return

        # Load the state of the validator from file.
        with open(path, "rb") as file:
            state = load(file)

        self.step = state["step"]
        self.hotkeys = state["hotkeys"]
        self.benchmarks = state.get("benchmarks", self.benchmarks)
        self.baseline_metrics = state.get("baseline_benchmarks", self.baseline_metrics)
        self.average_benchmarking_time = state.get("average_benchmarking_time", self.average_benchmarking_time)
        self.benchmarking_state = state.get("benchmarking_state", self.benchmarking_state)
        self.invalid = state.get("invalid", self.invalid)
        self.last_day = state["last_day"]
        self.contest_state = state["contest_state"]
        self.benchmarking = state.get("benchmarking", self.benchmarking)
        self.last_metagraph_sync = state.get("last_metagraph_sync", self.last_metagraph_sync)

        if self.contest_state:
            if self.contest_state.miner_score_version != BENCHMARKS_VERSION:
                logger.warning(
                    f"Contest state has outdated weights version: {self.contest_state.miner_score_version}, "
                    f"current version: {BENCHMARKS_VERSION}. Resetting benchmarks."
                )

                self.benchmarks = self.clear_benchmarks()
                self.invalid.clear()
                self.contest_state.miner_score_version = BENCHMARKS_VERSION

            if self.contest_state.submission_spec_version != COLLECTED_SUBMISSIONS_VERSION:
                logger.warning(
                    f"Contest state has outdated spec version: {self.contest_state.submission_spec_version}, "
                    f"current version: {COLLECTED_SUBMISSIONS_VERSION}. Resetting benchmarks."
                )

                self.benchmarks = self.clear_benchmarks()
                self.invalid.clear()

                self.benchmarking = True
                self.contest_state.miner_info = self.get_miner_submissions()
                self.contest_state.submission_spec_version = COLLECTED_SUBMISSIONS_VERSION

    def clear_benchmarks(self) -> list[CheckpointBenchmark | None]:
        return [None] * len(self.metagraph.nodes)

    def reset_miner(self, uid: Uid):
        self.benchmarks[uid] = None

        if uid in self.invalid:
            del self.invalid[uid]

    def resize(self):
        new_data = self.clear_benchmarks()
        length = len(self.metagraph.nodes)
        new_data[:length] = self.benchmarks[:length]
        self.benchmarks = new_data

    def check_registration(self):
        hotkey = self.keypair.ss58_address
        if hotkey not in self.hotkeys:
            logger.error(
                f"Wallet: {self.keypair} is not registered on netuid {self.metagraph.netuid}."
            )

    def metagraph_nodes(self):
        return sorted(self.metagraph.nodes.values(), key=attrgetter("node_id"))

    def sync_chain_nodes(self, block: int):
        logger.info("Syncing metagraph")

        self.metagraph.sync_nodes()

        self.check_registration()

        if len(self.hotkeys) != len(self.metagraph.nodes):
            self.resize()

            if self.contest_state:
                new_miner_info = [None] * len(self.metagraph.nodes)
                length = len(self.hotkeys)
                new_miner_info[:length] = self.contest_state.miner_info[:length]

                self.contest_state.miner_info = new_miner_info

        nodes = self.metagraph_nodes()

        for uid, hotkey in enumerate(self.hotkeys):
            if hotkey != nodes[uid].hotkey:
                # hotkey has been replaced
                self.reset_miner(uid)

                if self.contest_state:
                    self.contest_state.miner_info[uid] = None

        self.hotkeys = list(self.metagraph.nodes.keys())
        self.last_metagraph_sync = block

    def sync(self, block: int):
        if block - self.last_metagraph_sync > self.config["epoch_length"]:
            self.sync_chain_nodes(block)

        try:
            self.set_weights()

            self.attempted_set_weights = True

            self.sync_chain_nodes(block)
        except Exception as e:
            logger.error(f"Failed to set weights", exc_info=e)

    def set_weights(self):
        if self.attempted_set_weights:
            return

        reuse_weights = False

        if not self.contest_state:
            logger.info("Will not set new weights as the contest state has not been set, setting to all ones")

            uids = list(range(len(self.metagraph.nodes)))
            weights = [1.0] * len(self.metagraph.nodes)

            set_node_weights(
                self.substrate,
                self.keypair,
                node_ids=list(uids),
                node_weights=list(weights),
                netuid=self.metagraph.netuid,
                validator_node_id=self.uid,
                version_key=WEIGHTS_VERSION,
            )

            return

        if not self.baseline_metrics:
            logger.info("Will not calculate weights as the baseline benchmarks have not been set, reusing old weights")
            reuse_weights = True

        if self.benchmarking:
            logger.info("Not setting new weights as benchmarking is not done, reusing old weights")
            reuse_weights = True

        if reuse_weights:
            zipped_weights = get_weights_set_by_node(self.substrate, self.metagraph.netuid, self.uid, self.block)

            if not zipped_weights:
                return

            uids = map(itemgetter(0), zipped_weights)
            weights = map(itemgetter(1), zipped_weights)
            weights = map(float, weights)

            set_node_weights(
                self.substrate,
                self.keypair,
                node_ids=list(uids),
                node_weights=list(weights),
                netuid=self.metagraph.netuid,
                validator_node_id=self.uid,
                version_key=WEIGHTS_VERSION,
            )

            return

        logger.info("Setting weights")

        contestants = get_contestant_scores(self.benchmarks, self.baseline_metrics)
        tiers = get_tiers(contestants)
        blocks = [info.block if info else None for info in self.contest_state.miner_info]
        weights = get_scores(tiers, blocks, len(self.metagraph.nodes))

        self.send_wandb_metrics()

        if sum(weights) <= 0.0:
            weights = [1.0] * len(self.metagraph.nodes)

        set_node_weights(
            self.substrate,
            self.keypair,
            node_ids=list(range(len(self.metagraph.nodes))),
            node_weights=weights,
            netuid=self.metagraph.netuid,
            validator_node_id=self.uid,
            version_key=WEIGHTS_VERSION,
        )

        self.metagraph.sync_nodes()

    @staticmethod
    def get_blacklisted_keys():
        response = requests.get(
            f"{INPUTS_ENDPOINT}/blacklist", headers={
                "Content-Type": "application/json"
            },
        )

        response.raise_for_status()
        return response.json()

    def get_miner_submissions(self):
        visited_repositories: dict[str, tuple[Uid, int]] = {}
        visited_revisions: dict[str, tuple[Uid, int]] = {}
        blacklisted_keys = self.get_blacklisted_keys()

        miner_info: list[MinerModelInfo | None] = []

        for hotkey, node in tqdm(self.metagraph.nodes.items()):
            if (
                hotkey in blacklisted_keys["hotkeys"] or
                node.coldkey in blacklisted_keys["coldkeys"]
            ):
                miner_info.append(None)
                continue

            logger.info(f"Getting submission for hotkey {hotkey}")

            info = get_submission(
                self.substrate,
                self.metagraph.netuid,
                hotkey,
            )

            if not info:
                miner_info.append(None)
                continue

            existing_repository_submission = visited_repositories.get(info.repository.url)
            existing_revision_submission = visited_revisions.get(info.repository.revision)

            if existing_repository_submission and existing_revision_submission:
                existing_submission = min(
                    existing_repository_submission, existing_revision_submission, key=itemgetter(1)
                )
            else:
                existing_submission = existing_repository_submission or existing_revision_submission

            if existing_submission:
                existing_uid, existing_block = existing_submission

                if info.block > existing_block:
                    miner_info.append(None)
                    continue

                miner_info[existing_uid] = None

            miner_info.append(info)
            visited_repositories[info.repository.url] = node.node_id, info.block
            visited_revisions[info.repository.revision] = node.node_id, info.block

            time.sleep(0.2)

        return miner_info

    async def send_submissions_to_api(self, apis: list[BenchmarkingApi], submissions: dict[Key, ModelRepositoryInfo]):
        iterator = iter(submissions.items())

        chunk_size = ceil(len(submissions) / len(apis))

        chunks = [
            (api, list(islice(iterator, chunk_size)))
            for api in apis
        ]

        await asyncio.gather(
            *[
                api.start_benchmarking(dict(chunk))
                for api, chunk in chunks
            ],
        )

    def start_benchmarking(self, submissions: dict[Key, ModelRepositoryInfo]):
        return self.send_submissions_to_api(self.benchmarking_apis, submissions)

    @staticmethod
    def current_time():
        return datetime.now(tz=TIMEZONE)

    def non_tested_miners(self):
        return list(
            {
                uid
                for uid, benchmark in enumerate(self.benchmarks)
                if self.contest_state.miner_info[uid] and not benchmark and uid not in self.invalid
            }
        )

    async def do_step(self, block: int):
        now = self.current_time()

        if (not self.last_day or self.last_day < now.date()) and now.hour >= 12:
            # Past noon, should start collecting submissions
            logger.info("Collecting all submissions")

            miner_info = self.get_miner_submissions()

            logger.info(f"Got {miner_info} submissions")

            nodes = self.metagraph_nodes()

            logger.info(f"Working on contest {self.contest.id.name} today's submissions")

            submissions = {
                nodes[uid].hotkey: submission.repository
                for uid, submission in enumerate(miner_info)
                if submission
            }

            await self.start_benchmarking(submissions)

            self.benchmarks = self.clear_benchmarks()
            self.invalid.clear()

            if not self.contest_state or self.contest_state.id != CURRENT_CONTEST.id:
                # New contest, restart
                self.contest = CURRENT_CONTEST

                self.contest_state = ContestState(self.contest.id, miner_info)
            else:
                self.contest_state.miner_info = miner_info

            self.last_day = now.date()

            self.start_wandb_run()

            self.benchmarking = True

            self.step += 1
            return

        last_update = self.metagraph.nodes[self.keypair.ss58_address].last_updated
        blocks_elapsed = block - last_update
        epoch_length = self.config["epoch_length"]

        if blocks_elapsed >= epoch_length:
            logger.info(f"{blocks_elapsed} blocks since weight setting, attempting to set weights")
            self.sync(block)

            # Recalculate in-case weights were set
            blocks_elapsed = block - self.metagraph.nodes[self.keypair.ss58_address].last_updated
        else:
            logger.info(
                f"{blocks_elapsed} since last update, "
                f"{epoch_length - blocks_elapsed} blocks remaining until weight setting"
            )

        if not self.benchmarking:
            self.step += 1

            if self.contest_state:
                remaining = self.non_tested_miners()

                if len(remaining):
                    nodes = self.metagraph_nodes()

                    submissions = {
                        nodes[uid].hotkey: self.contest_state.miner_info[uid].repository
                        for uid in remaining
                    }

                    await self.start_benchmarking(submissions)
                    self.benchmarking = True

                    self.save_state()

                    return

            blocks_to_wait = epoch_length - blocks_elapsed

            if blocks_to_wait <= 0:
                # Randomize in case multiple validators are in this same state,
                # to avoid multiple validators setting weights all in the same block
                blocks_to_wait = random.randint(1, 10)

            logger.info(f"Nothing to do in this step, sleeping for {blocks_to_wait} blocks")
            await asyncio.sleep(blocks_to_wait * 12)

            return

        states: tuple[BenchmarkResults] = await asyncio.gather(
            *[
                api.state()
                for api in self.benchmarking_apis
            ],
        )

        not_started = []
        in_progress = []
        finished = []

        for index, result in enumerate(states):
            match result.state:
                case BenchmarkState.NOT_STARTED:
                    not_started.append((index, result))
                case BenchmarkState.IN_PROGRESS:
                    in_progress.append((index, result))
                case BenchmarkState.FINISHED:
                    finished.append((index, result))

            if result.baseline_metrics and self.baseline_metrics != result.baseline_metrics:
                self.baseline_metrics = result.baseline_metrics
                logger.info(f"Updated baseline benchmarks to {result.baseline_metrics}")

        self.benchmarking_state = min((result.state for result in states), key=lambda state: state.value)

        with_results = in_progress + finished

        if not_started:
            api_indices = list(map(itemgetter(0), not_started))

            api_names = ",".join(
                str(index + 1)
                for index in api_indices
            )

            # API likely crashed or got restarted, need to re-benchmark any submissions sent to API
            logger.info(
                f"APIs {api_names} are in a different state than expected, likely restarted. "
                "Sending submissions again for testing"
            )

            nodes = self.metagraph_nodes()

            submissions = {
                nodes[uid].hotkey: self.contest_state.miner_info[uid].repository
                for uid in self.non_tested_miners()
            }

            apis = [
                self.benchmarking_apis[index]
                for index in api_indices
            ]

            await self.send_submissions_to_api(apis, submissions)

            if not with_results:
                self.step += 1
                self.save_state()

                return

        benchmark_times = [
            result.average_benchmark_time
            for _, result in with_results
            if result.average_benchmark_time
        ]

        for _, result in with_results:
            for hotkey, benchmark in result.results.items():
                if benchmark:
                    logger.info(f"Updating {hotkey}'s benchmarks to {benchmark}")
                if hotkey in self.hotkeys:
                    self.benchmarks[self.hotkeys.index(hotkey)] = benchmark
            for hotkey, error_message in result.invalid.items():
                logger.info(f"Marking {hotkey}'s submission as invalid: '{error_message}'")
                if hotkey in self.hotkeys:
                    self.invalid[self.hotkeys.index(hotkey)] = error_message

        self.average_benchmarking_time = (sum(benchmark_times) / len(benchmark_times)) if benchmark_times else None
        self.send_wandb_metrics()

        if not not_started and not in_progress and finished:
            logger.info(
                "Benchmarking APIs have reported submission testing as done. "
                "Miner metrics updated:"
            )
            logger.info(self.benchmarks)

            self.benchmarking = False
            self.step += 1

            self.save_state()
            return

        self.step += 1

        self.save_state()

        blocks = epoch_length / 4
        logger.info(f"Benchmarking in progress, sleeping for {blocks} blocks")
        await asyncio.sleep(blocks * 12)

    @property
    def block(self):
        if not self.last_block_fetch or (datetime.now() - self.last_block_fetch).seconds >= 12:
            self.current_block = self.substrate.get_block_number(None)  # type: ignore
            self.last_block_fetch = datetime.now()
            self.attempted_set_weights = False

        return self.current_block

    async def run(self):
        self.benchmarking_apis = [
            benchmarking_api(self.keypair, api, index).build()
            for index, api in enumerate(self.benchmarking_api_urls)
        ]

        while True:
            try:
                current_block = self.block

                logger.info(f"Step {self.step}, block {current_block}")

                await self.do_step(current_block)
            except Exception as e:
                if not isinstance(e, ContestDeviceValidationError):
                    logger.error(f"Error during validation step {self.step}", exc_info=e)

                    self.substrate = get_substrate(subtensor_address=self.substrate.url)

                    continue

                for api in self.benchmarking_apis:
                    await api.close()

                raise


def main():
    asyncio.run(Validator().run())


if __name__ == '__main__':
    main()<|MERGE_RESOLUTION|>--- conflicted
+++ resolved
@@ -49,11 +49,7 @@
 from .wandb_args import add_wandb_args
 from .winner_selection import get_scores, get_contestant_scores, get_tiers, get_contestant_tier
 
-<<<<<<< HEAD
 VALIDATOR_VERSION: tuple[int, int, int] = (4, 4, 0)
-=======
-VALIDATOR_VERSION: tuple[int, int, int] = (4, 3, 2)
->>>>>>> 5e655562
 VALIDATOR_VERSION_STRING = ".".join(map(str, VALIDATOR_VERSION))
 
 WEIGHTS_VERSION = (
