--- conflicted
+++ resolved
@@ -51,11 +51,7 @@
 from .wandb_args import add_wandb_args
 from .winner_selection import get_scores, get_contestant_scores
 
-<<<<<<< HEAD
-VALIDATOR_VERSION: tuple[int, int, int] = (4, 1, 6)
-=======
 VALIDATOR_VERSION: tuple[int, int, int] = (4, 2, 0)
->>>>>>> 4f20d08f
 VALIDATOR_VERSION_STRING = ".".join(map(str, VALIDATOR_VERSION))
 
 WEIGHTS_VERSION = (
@@ -123,13 +119,9 @@
 
     benchmarks: list[CheckpointBenchmark | None]
     baseline_metrics: MetricData | None
-<<<<<<< HEAD
     average_benchmarking_time: float | None
     benchmarking_state: BenchmarkState
-    failed: set[int] = set() # for backwards depickling compatibility
-=======
     failed: set[int] = set()  # for backwards depickling compatibility
->>>>>>> 4f20d08f
     invalid: dict[int, str]
     hash_prompt: str
     hash_seed: int
