import json
import sys
import time
from argparse import ArgumentParser
from dataclasses import dataclass
from datetime import date, datetime
from operator import itemgetter
from os import makedirs
from os.path import isfile, expanduser, join
from threading import Thread
from typing import cast, TypeAlias
from zoneinfo import ZoneInfo

import numpy
import requests
import wandb
from bittensor.utils.weight_utils import process_weights_for_netuid, convert_weights_and_uids_for_emit
from numpy import real, isreal
from numpy.polynomial import Polynomial
from pickle import dump, load

from pydantic import RootModel
from tqdm import tqdm
from wandb.sdk.wandb_run import Run
from websockets import ConnectionClosedError
from websockets.sync.client import connect, ClientConnection

from neuron import (
    bt,
    CheckpointSubmission,
    get_config,
    ContestId,
    get_submission,
    CURRENT_CONTEST,
    find_contest,
    ContestDeviceValidationError,
    Contest,
    Key,
    Uid,
    should_update,
)

from base_validator import API_VERSION
from base_validator.metrics import BenchmarkResults, BenchmarkState, CheckpointBenchmark

from .wandb_args import add_wandb_args

<<<<<<< HEAD
VALIDATOR_VERSION = "2.2.7"
=======
VALIDATOR_VERSION = "2.3.0"
>>>>>>> f113c7e6
WEIGHTS_VERSION = 26

WINNER_PERCENTAGE = 0.8
IMPROVEMENT_BENCHMARK_PERCENTAGE = 1.05

WinnerList: TypeAlias = list[tuple[Uid, float]]


@dataclass
class ContestSubmissionsBucket:
    scores: WinnerList
    previous_day_winners: bool = False


def _get_incentive(rank: int, sequence_ratio: float):
    return WINNER_PERCENTAGE * (sequence_ratio ** rank)


def _winner_percentage_sequence_ratio(sample_count: int):
    if not sample_count:
        return 1 - WINNER_PERCENTAGE

    if sample_count == 1:
        return 1 / WINNER_PERCENTAGE

    polynomial = Polynomial([1 - WINNER_PERCENTAGE, -1] + ([0.0] * (sample_count - 2)) + [WINNER_PERCENTAGE])
    real_roots = [float(real(root)) for root in polynomial.roots() if isreal(root) and root >= 0.0]

    return real_roots[0]


class ContestState:
    id: ContestId
    miner_score_version: int
    miner_info: list[CheckpointSubmission | None]

    def __init__(
        self,
        contest_id: ContestId,
        miner_info: list[CheckpointSubmission | None],
    ):
        self.id = contest_id
        self.miner_score_version = WEIGHTS_VERSION
        self.miner_info = miner_info

    # Backwards compatibility
    def __setstate__(self, state):
        if "miner_score_versions" in state:
            del state["miner_score_versions"]

        self.miner_score_version = state.get("miner_score_version", WEIGHTS_VERSION)
        self.__dict__.update(state)

    def __repr__(self):
        return f"ContestState(id={self.id}, miner_score_version={self.miner_score_version}, miner_info={self.miner_info})"


class Validator:
    config: bt.config
    subtensor: bt.subtensor
    metagraph: bt.metagraph
    wallet: bt.wallet
    uid: Uid

    hotkeys: list[Key]
    step: int

    last_day: date | None
    contest_state: ContestState | None
    previous_day_winners: WinnerList
    benchmarking: bool

    wandb_run: Run | None
    wandb_run_date: date | None

    current_block: int
    last_block_fetch: datetime | None = None

    benchmarks: list[CheckpointBenchmark | None]
    failed: set[int]
    contest: Contest

    websocket: ClientConnection
    log_thread: Thread

    def __init__(self):
        self.config = get_config(Validator.add_extra_args)

        if not self.config.benchmarker_api:
            raise ValueError("--benchmarker_api required")

        from .diagnostics import save_validator_diagnostics
        save_validator_diagnostics(self.config)

        bt.logging.info("Setting up bittensor objects")

        self.subtensor = bt.subtensor(config=self.config)
        self.metagraph = self.subtensor.metagraph(netuid=self.config.netuid)
        self.wallet = bt.wallet(config=self.config)

        self.hotkeys = self.metagraph.hotkeys
        hotkey = self.wallet.hotkey.ss58_address
        if hotkey not in self.hotkeys:
            bt.logging.error(f"Hotkey '{hotkey}' has not been registered in SN{self.config.netuid}!")
            exit(1)

        self.uid = self.hotkeys.index(hotkey)
        self.step = 0

        self.last_day = None
        self.contest_state = None
        self.previous_day_winners = []
        self.benchmarking = False

        self.wandb_run = None
        self.wandb_run_date = None

        self.benchmarks = self.clear_benchmarks()
        self.failed = set()

        self.load_state()
        self.start_wandb_run()

        self.contest = find_contest(self.contest_state.id) if self.contest_state else CURRENT_CONTEST

        self.websocket = self.connect_to_api()

        self.log_thread = Thread(target=self.api_logs)
        self.log_thread.start()

    def new_wandb_run(self):
        """Creates a new wandb run to save information to."""
        day = self.last_day or self.current_time().date()

        if self.wandb_run and self.wandb_run_date == day:
            return

        hotkey = self.wallet.hotkey.ss58_address
        uid = self.metagraph.hotkeys.index(hotkey)
        netuid = self.metagraph.netuid

        name = f"validator-{uid}-{day.year}-{day.month}-{day.day}"

        contest_id = self.contest_state.id if self.contest_state else CURRENT_CONTEST.id

        signing_message = f"{uid}:{hotkey}:{contest_id.name}"
        signature = f"0x{self.wallet.hotkey.sign(signing_message).hex()}"

        self.wandb_run = wandb.init(
            name=name,
            id=name,
            resume="allow",
            mode="offline" if self.config.wandb.offline else "online",
            project=self.config.wandb.project_name,
            entity=self.config.wandb.entity,
            notes=self.config.wandb.notes,
            config={
                "hotkey": hotkey,
                "type": "validator",
                "uid": uid,
                "contest": contest_id.name,
                "signature": signature,
            },
            allow_val_change=True,
            anonymous="allow",
            tags=[
                f"version_{VALIDATOR_VERSION}",
                f"sn{netuid}",
            ],
        )

        self.wandb_run_date = day

        bt.logging.debug(f"Started a new wandb run: {name}")

    def start_wandb_run(self):
        if self.config.wandb.off:
            return

        if self.wandb_run:
            bt.logging.info("New contest day, starting a new wandb run.")

            self.wandb_run.finish()

        self.new_wandb_run()

    def send_wandb_metrics(self, ranks: dict[Uid, tuple[int, bool]] | None = None):
        if not self.wandb_run:
            return

        bt.logging.info("Uploading benchmarks to wandb")

        log_data = {}

        for uid, benchmark in enumerate(self.benchmarks):
            if not benchmark:
                continue

            miner_info = self.contest_state.miner_info[uid]
            if not miner_info:
                continue

            data = {
                "model": miner_info.repository,
                "revision": miner_info.revision,
                "baseline_generation_time": benchmark.baseline.generation_time,
                "generation_time": benchmark.model.generation_time,
                "similarity": benchmark.similarity_score,
                "baseline_size": benchmark.baseline.size,
                "size": benchmark.model.size,
                "baseline_vram_used": benchmark.baseline.vram_used,
                "vram_used": benchmark.model.vram_used,
                "baseline_watts_used": benchmark.baseline.watts_used,
                "watts_used": benchmark.model.watts_used,
                "hotkey": self.hotkeys[uid],
            }

            if ranks and uid in ranks:
                rank, multiday_winner = ranks.get(uid)
                data["rank"] = rank
                data["multiday_winner"] = multiday_winner

            log_data[str(uid)] = data

        self.wandb_run.log(data=log_data)

        bt.logging.info(log_data)
        bt.logging.info("Benchmarks uploaded to wandb")

    @classmethod
    def add_extra_args(cls, argument_parser: ArgumentParser):
        argument_parser.add_argument(
            "--epoch_length",
            type=int,
            help="The default epoch length (how often we pull the metagraph, measured in 12 second blocks).",
            default=100,
        )

        argument_parser.add_argument(
            "--benchmarker_api",
            type=str,
            help="The API route to the validator benchmarking API.",
        )

        argument_parser.add_argument(
            "--blacklist.coldkeys",
            type=str,
            nargs="*",
            default=["5CCefwu4fFXkBorK4ETJpaijXTG3LD5J2kBb7U5aEP4eABny"],
        )

        argument_parser.add_argument(
            "--blacklist.hotkeys",
            type=str,
            nargs="*",
            default=[],
        )

        add_wandb_args(argument_parser)

    def state_path(self):
        full_path = expanduser(
            "{}/{}/{}/netuid{}/{}".format(
                self.config.logging.logging_dir,
                self.config.wallet.name,
                self.config.wallet.hotkey,
                self.config.netuid,
                "validator",
            )
        )

        makedirs(full_path, exist_ok=True)

        return join(full_path, "state.bin")

    def save_state(self):
        """Saves the state of the validator to a file."""
        bt.logging.info("Saving validator state.")

        # Save the state of the validator to file.
        with open(self.state_path(), "wb") as file:
            dump(
                {
                    "step": self.step,
                    "hotkeys": self.hotkeys,
                    "benchmarks": self.benchmarks,
                    "failed": self.failed,
                    "last_day": self.last_day,
                    "contest_state": self.contest_state,
                    "previous_day_winners": self.previous_day_winners,
                    "benchmarking": self.benchmarking,
                },
                file,
            )

    def load_state(self):
        """Loads the state of the validator from a file."""
        bt.logging.info("Loading validator state.")

        path = self.state_path()

        if not isfile(path):
            return

        # Load the state of the validator from file.
        with open(path, "rb") as file:
            state = load(file)

        self.step = state["step"]
        self.hotkeys = state["hotkeys"]
        self.benchmarks = state.get("benchmarks", self.benchmarks)
        self.failed = state.get("failed", self.failed)
        self.last_day = state["last_day"]
        self.contest_state = state["contest_state"]
        self.previous_day_winners = (
            state.get("previous_day_winners", self.previous_day_winners) or
            self.previous_day_winners
        )
        self.benchmarking = state.get("benchmarking", self.benchmarking)

        if self.contest_state and self.contest_state.miner_score_version != WEIGHTS_VERSION:
            self.benchmarks = self.clear_benchmarks()
            self.failed.clear()

    def clear_benchmarks(self) -> list[CheckpointSubmission | None]:
        return [None] * self.metagraph.n.item()

    def reset_miner(self, uid: Uid):
        self.benchmarks[uid] = None

        if uid in self.failed:
            self.failed.remove(uid)

    def set_miner_benchmarks(self, uid: Uid, benchmark: CheckpointBenchmark | None):
        self.benchmarks[uid] = benchmark

        if not benchmark:
            self.failed.add(uid)

    def resize(self):
        new_data = self.clear_benchmarks()
        length = len(self.metagraph.hotkeys)
        new_data[:length] = self.benchmarks[:length]
        self.benchmarks = new_data

    def get_sorted_contestants(self) -> list[tuple[Uid, float]]:
        contestants = [
            (uid, metric_data.calculate_score())
            for uid, metric_data in enumerate(self.benchmarks)
            if metric_data
        ]

        return sorted(contestants, key=itemgetter(1))

    def sync(self):
        # --- Check for registration.
        if not self.subtensor.is_hotkey_registered(
            netuid=self.config.netuid,
            hotkey_ss58=self.wallet.hotkey.ss58_address,
            block=self.current_block,
        ):
            bt.logging.error(
                f"Wallet: {self.wallet} is not registered on netuid {self.config.netuid}."
                f" Please register the hotkey using `btcli subnets register` before trying again"
            )

            exit()

        self.metagraph.sync(
            subtensor=self.subtensor,
            block=self.current_block
        )

        if len(self.hotkeys) != len(self.metagraph.hotkeys):
            self.resize()

            if self.contest_state:
                new_miner_info = [None] * self.metagraph.n.item()
                length = len(self.hotkeys)
                new_miner_info[:length] = self.contest_state.miner_info[:length]

                self.contest_state.miner_info = new_miner_info

        for uid, hotkey in enumerate(self.hotkeys):
            if hotkey != self.metagraph.hotkeys[uid]:
                # hotkey has been replaced
                self.reset_miner(uid)

                filtered_winners = [
                    (winner_uid, score)
                    for winner_uid, score in self.previous_day_winners
                    if uid != winner_uid
                ]

                self.previous_day_winners = filtered_winners

                if self.contest_state:
                    self.contest_state.miner_info[uid] = None

        self.hotkeys = self.metagraph.hotkeys

        try:
            self.set_weights()
        except Exception as e:
            bt.logging.error(f"Failed to set weights", exc_info=e)

    def set_weights(self):
        if not self.contest_state:
            bt.logging.info("Will not set weights as the contest state has not been set")
            return

        if self.benchmarking:
            bt.logging.info("Will not set weights as contest is not done")
            return

        bt.logging.info("Setting weights")

        buckets = [ContestSubmissionsBucket(scores) for scores in self.get_score_buckets()]

        if len(self.previous_day_winners):
            winners = self.current_winners()

            if len(winners):
                highest_score = max([score for _, score in winners])

                winner_overrides = [
                    (uid, score)
                    for uid, score in self.previous_day_winners
                    if highest_score <= score * IMPROVEMENT_BENCHMARK_PERCENTAGE
                ]

                if len(winner_overrides):
                    buckets.append(ContestSubmissionsBucket(winner_overrides, previous_day_winners=True))

        highest_bucket = len(buckets) - 1

        ranks: dict[Uid, tuple[int, bool]] = {}

        for index, bucket in enumerate(buckets):
            bucket_rank = highest_bucket - index
            for uid, _ in bucket.scores:
                ranks[uid] = (bucket_rank, bucket.previous_day_winners)

        self.send_wandb_metrics(ranks)


        sequence_ratio = _winner_percentage_sequence_ratio(len(buckets))

        weights = numpy.zeros(self.metagraph.n)

        for index, bucket in enumerate(buckets):
            bucket_incentive = _get_incentive(highest_bucket - index, sequence_ratio)

            for uid, score in bucket.scores:
                weights[uid] = bucket_incentive / len(bucket.scores)

        uids = numpy.indices(weights.shape)[0]

        bt.logging.debug("raw_weights", weights)
        bt.logging.debug("raw_weight_uids", uids)
        # Process the raw weights to final_weights via subtensor limitations.

        (
            processed_weight_uids,
            processed_weights,
        ) = process_weights_for_netuid(
            uids=uids,
            weights=weights,
            netuid=self.config.netuid,
            subtensor=self.subtensor,
            metagraph=self.metagraph,
        )

        bt.logging.debug("processed_weights", processed_weights)
        bt.logging.debug("processed_weight_uids", processed_weight_uids)

        # Convert to uint16 weights and uids.
        (
            uint_uids,
            uint_weights,
        ) = convert_weights_and_uids_for_emit(
            uids=processed_weight_uids, weights=processed_weights
        )

        bt.logging.debug("uint_weights", uint_weights)
        bt.logging.debug("uint_uids", uint_uids)

        result, message = self.subtensor.set_weights(
            self.wallet,
            self.metagraph.netuid,
            uint_uids,
            uint_weights,
            WEIGHTS_VERSION,
        )

        if result:
            bt.logging.info(f"set_weights successful, {message}")
        else:
            bt.logging.warning(f"set_weights failed, {message}")

    def get_score_buckets(self) -> list[WinnerList]:
        sorted_contestants = cast(list[tuple[Uid, float]], self.get_sorted_contestants())

        buckets: list[WinnerList] = [[]]

        last_score = sorted_contestants[0][1] if len(sorted_contestants) else None

        for contestant in sorted_contestants:
            _, score = contestant

            if last_score and score > last_score * IMPROVEMENT_BENCHMARK_PERCENTAGE:
                # New bucket
                buckets.append([contestant])
            else:
                buckets[len(buckets) - 1].append(contestant)

            last_score = score

        return buckets

    def current_winners(self) -> WinnerList:
        return [(uid, score) for uid, score in self.get_score_buckets()[-1] if score > 0.0]

    def get_miner_submissions(self):
        visited_repositories: dict[str, tuple[Uid, int]] = {}
        visited_revisions: dict[str, tuple[Uid, int]] = {}

        miner_info: list[CheckpointSubmission | None] = []

        for uid in tqdm(range(self.metagraph.n.item())):
            hotkey = self.metagraph.hotkeys[uid]

            if (
                hotkey in self.config.blacklist.hotkeys or
                self.metagraph.coldkeys[uid] in self.config.blacklist.coldkeys
            ):
                miner_info.append(None)
                continue

            error: Exception | None = None

            for attempt in range(3):
                try:
                    if attempt:
                        bt.logging.warning(f"Failed to get submission, attempt #{attempt + 1}")
                    else:
                        bt.logging.info(f"Getting submission for hotkey {hotkey}")

                    submission = get_submission(
                        self.subtensor,
                        self.metagraph,
                        hotkey,
                        self.current_block,
                    )

                    break
                except Exception as e:
                    error = e
                    time.sleep(0.1)
                    continue
            else:
                raise error

            if not submission:
                miner_info.append(None)
                continue

            info, block = submission

            existing_repository_submission = visited_repositories.get(info.repository)
            existing_revision_submission = visited_revisions.get(info.revision)

            if existing_repository_submission and existing_revision_submission:
                existing_submission = min(existing_repository_submission, existing_revision_submission, key=itemgetter(1))
            else:
                existing_submission = existing_repository_submission or existing_revision_submission

            if existing_submission:
                existing_uid, existing_block = existing_submission

                if block > existing_block:
                    miner_info.append(None)
                    continue

                miner_info[existing_uid] = None

            miner_info.append(info)
            visited_repositories[info.repository] = uid, block
            visited_revisions[info.revision] = uid, block

            time.sleep(0.2)

        return miner_info

    def connect_to_api(self):
        url: str = self.config.benchmarker_api.replace("http", "ws")

        websocket = connect(f"{url}/logs")

        try:
            version = json.loads(websocket.recv())["version"]
        except:
            raise RuntimeError("Validator API out of date")

        if version != API_VERSION:
            raise RuntimeError(
                f"Validator API has mismatched version, received {version} but expected {API_VERSION}"
            )

        return websocket

    def api_logs(self):
        while True:
            try:
                for line in self.websocket:
                    output = sys.stderr if line.startswith("err:") else sys.stdout

                    print(line[4:], file=output)
            except ConnectionClosedError:
                self.websocket = self.connect_to_api()

    def start_benchmarking(self, submissions: dict[Key, CheckpointSubmission]):
        bt.logging.info(f"Sending {submissions} for testing")

        submissions_json = RootModel[dict[Key, CheckpointSubmission]](submissions).model_dump_json()

        state_response = requests.post(
            f"{self.config.benchmarker_api}/start",
            headers={"Content-Type": "application/json"},
            data=submissions_json,
        )

        state_response.raise_for_status()

    def current_time(self):
        return datetime.now(tz=ZoneInfo("America/New_York"))

    def non_tested_miners(self):
        return list(
            {
                uid
                for uid, benchmark in enumerate(self.benchmarks)
                if self.contest_state.miner_info[uid] and not benchmark and uid not in self.failed
            }
        )

    def do_step(self, block: int):
        now = self.current_time()

        if (not self.last_day or self.last_day < now.date()) and now.hour >= 12:
            # Past noon, should start collecting submissions
            bt.logging.info("Collecting all submissions")

            miner_info = self.get_miner_submissions()

            bt.logging.info(f"Got {miner_info} submissions")

            if not self.contest_state or self.contest_state.id != CURRENT_CONTEST.id:
                # New contest, restart
                bt.logging.info(f"Working on contest {self.contest.id.name} today's submissions")

                submissions = {
                    self.metagraph.hotkeys[uid]: submission
                    for uid, submission in enumerate(miner_info)
                    if submission
                }

                self.start_benchmarking(submissions)

                self.contest = CURRENT_CONTEST

                self.benchmarks = self.clear_benchmarks()
                self.failed.clear()

                self.contest_state = ContestState(self.contest.id, miner_info)
                self.previous_day_winners = []
            else:
                updated_uids = [
                    uid
                    for uid in range(self.metagraph.n.item())
                    if should_update(self.contest_state.miner_info[uid], miner_info[uid])
                ] + self.non_tested_miners()

                submissions = {
                    self.metagraph.hotkeys[uid]: miner_info[uid]
                    for uid in set(updated_uids)
                    if miner_info[uid]
                }

                self.start_benchmarking(submissions)

                bt.logging.info(f"Miners {updated_uids} changed their submissions or have not been tested yet")

                for uid in updated_uids:
                    self.reset_miner(uid)

                self.contest_state.miner_info = miner_info

                winners = self.current_winners()

                if len(winners):
                    if len(self.previous_day_winners):
                        bucket_score = min([score for _, score in self.previous_day_winners])

                        new_winners = [
                            (uid, score)
                            for uid, score in winners
                            if bucket_score <= score * IMPROVEMENT_BENCHMARK_PERCENTAGE
                        ]

                        if len(new_winners):
                            # New winner
                            self.previous_day_winners = new_winners
                    else:
                        self.previous_day_winners = winners

            self.last_day = now.date()

            self.start_wandb_run()

            self.benchmarking = True

            self.step += 1
            return

        last_update = self.metagraph.last_update[self.uid]
        blocks_elapsed = block - last_update

        if blocks_elapsed >= self.config.epoch_length:
            bt.logging.info(f"{blocks_elapsed} blocks since last update, resyncing metagraph")
            self.sync()
        else:
            bt.logging.info(
                f"{blocks_elapsed} since last update, "
                f"{self.config.epoch_length - blocks_elapsed} blocks remaining until metagraph sync"
            )

        if not self.benchmarking:
            self.step += 1

            if self.contest_state:
                remaining = self.non_tested_miners()

                if not remaining:
                    submissions = {
                        self.metagraph.hotkeys[uid]: self.contest_state.miner_info[uid]
                        for uid in remaining
                    }

                    self.start_benchmarking(submissions)
                    self.benchmarking = True

                    return

            bt.logging.info(f"Nothing to do in this step, sleeping for {self.config.epoch_length} blocks")
            time.sleep(self.config.epoch_length * 12)

            return

        state_response = requests.get(f"{self.config.benchmarker_api}/state")

        state_response.raise_for_status()

        result = BenchmarkResults.model_validate(state_response.json())

        if result.state == BenchmarkState.NOT_STARTED:
            # API likely crashed or got restarted, need to re-benchmark any submissions sent to API
            bt.logging.info(
                "API in different state than expected, likely restarted. "
                "Sending submissions again for testing"
            )

            submissions = {
                self.metagraph.hotkeys[uid]: self.contest_state.miner_info[uid]
                for uid in self.non_tested_miners()
            }

            self.start_benchmarking(submissions)
        else:
            for hotkey, benchmark in result.results.items():
                bt.logging.info(f"Updating {hotkey}'s benchmarks to {benchmark}")
                if hotkey in self.metagraph.hotkeys:
                    self.set_miner_benchmarks(self.metagraph.hotkeys.index(hotkey), benchmark)

            self.send_wandb_metrics()

            if result.state == BenchmarkState.FINISHED:
                bt.logging.info(
                    "Benchmarking API has reported submission testing as done. "
                    "Miner metrics updated:"
                )
                bt.logging.info(self.benchmarks)

                self.benchmarking = False
            else:
                bt.logging.info(f"Benchmarking in progress, sleeping for {self.config.epoch_length * 5} blocks")
                time.sleep(self.config.epoch_length * 60)

        self.step += 1

        self.save_state()

    def run(self):
        while True:
            if not self.last_block_fetch or (datetime.now() - self.last_block_fetch).seconds >= 12:
                self.current_block = self.subtensor.get_current_block()
                self.last_block_fetch = datetime.now()

            try:
                bt.logging.info(f"Step {self.step}, block {self.current_block}")

                self.do_step(self.current_block)
            except Exception as e:
                if not isinstance(e, ContestDeviceValidationError):
                    bt.logging.error(f"Error during validation step {self.step}", exc_info=e)
                    continue

                raise


def main():
    Validator().run()


if __name__ == '__main__':
    main()<|MERGE_RESOLUTION|>--- conflicted
+++ resolved
@@ -45,11 +45,7 @@
 
 from .wandb_args import add_wandb_args
 
-<<<<<<< HEAD
-VALIDATOR_VERSION = "2.2.7"
-=======
-VALIDATOR_VERSION = "2.3.0"
->>>>>>> f113c7e6
+VALIDATOR_VERSION = "2.3.1"
 WEIGHTS_VERSION = 26
 
 WINNER_PERCENTAGE = 0.8
