import asyncio
import random
import time
from argparse import ArgumentParser
from datetime import date, datetime
from itertools import islice
from math import ceil
from operator import itemgetter, attrgetter
from os import makedirs
from os.path import isfile
from pathlib import Path
from pickle import dump, load
from typing import Any

import requests
import wandb
from base_validator import BenchmarkState, BenchmarkResults
from fiber.chain.chain_utils import load_hotkey_keypair
from fiber.chain.interface import get_substrate
from fiber.chain.metagraph import Metagraph
from fiber.chain.weights import set_node_weights, get_weights_set_by_node
from fiber.logging_utils import get_logger
from substrateinterface import SubstrateInterface, Keypair
from tqdm import tqdm
from wandb.sdk.wandb_run import Run

from neuron import (
    get_config,
    ContestId,
    CURRENT_CONTEST,
    INPUTS_ENDPOINT,
    find_contest,
    ContestDeviceValidationError,
    Contest,
    Key,
    Uid,
    MinerModelInfo,
    TIMEZONE,
    ModelRepositoryInfo,
    SPEC_VERSION,
    get_submission,
    BENCHMARKS_VERSION,
)
from neuron.submission_tester import (
    load_image_hash,
    CheckpointBenchmark,
    MetricData,
)
from .benchmarking_api import BenchmarkingApi, benchmarking_api
from .deduplication import find_duplicates, PotentiallyDuplicateSubmissionInfo
from .wandb_args import add_wandb_args
from .winner_selection import get_scores, get_contestant_scores

VALIDATOR_VERSION: tuple[int, int, int] = (4, 1, 3)
VALIDATOR_VERSION_STRING = ".".join(map(str, VALIDATOR_VERSION))

<<<<<<< HEAD
=======
BENCHMARKS_VERSION = 5

>>>>>>> 09339cfe
WEIGHTS_VERSION = (
    VALIDATOR_VERSION[0] * 10000 +
    VALIDATOR_VERSION[1] * 100 +
    VALIDATOR_VERSION[2]
)

COLLECTED_SUBMISSIONS_VERSION = SPEC_VERSION * 10 + 1

logger = get_logger(__name__)


class ContestState:
    id: ContestId
    miner_score_version: int
    submission_spec_version: int
    miner_info: list[MinerModelInfo | None]

    def __init__(
        self,
        contest_id: ContestId,
        miner_info: list[MinerModelInfo | None],
    ):
        self.id = contest_id
        self.miner_score_version = BENCHMARKS_VERSION
        self.miner_info = miner_info

    # Backwards compatibility
    def __setstate__(self, state):
        if "miner_score_versions" in state:
            del state["miner_score_versions"]

        self.miner_score_version = state.get("miner_score_version", 0)
        self.submission_spec_version = state.get("submission_spec_version", 0)
        self.__dict__.update(state)

    def __repr__(self):
        return f"ContestState(id={self.id}, miner_score_version={self.miner_score_version}, miner_info={self.miner_info})"


class Validator:
    config: dict[str, Any]
    substrate: SubstrateInterface
    metagraph: Metagraph
    keypair: Keypair
    uid: Uid

    hotkeys: list[Key]
    step: int

    last_day: date | None
    contest_state: ContestState | None
    benchmarking: bool
    benchmarking_api_urls: list[str]
    benchmarking_apis: list[BenchmarkingApi]

    wandb_run: Run | None
    wandb_run_date: date | None

    current_block: int
    last_block_fetch: datetime | None = None
    last_metagraph_sync: int = 0
    attempted_set_weights: bool = False

    benchmarks: list[CheckpointBenchmark | None]
    baseline_metrics: MetricData | None
    failed: set[int] = set() # for backwards depickling compatibility
    invalid: dict[int, str]
    hash_prompt: str
    hash_seed: int
    contest: Contest

    def __init__(self):
        self.config = get_config(Validator.add_extra_args)

        from .diagnostics import save_validator_diagnostics
        save_validator_diagnostics(self.config)

        logger.info(f"Validator version {VALIDATOR_VERSION_STRING}! Loading...")

        self.substrate = get_substrate(
            subtensor_network=self.config["subtensor.network"],
            subtensor_address=self.config["subtensor.chain_endpoint"]
        )

        self.metagraph = Metagraph(
            self.substrate,

            netuid=self.config["netuid"],
            load_old_nodes=False,
        )

        self.metagraph.sync_nodes()

        self.keypair = load_hotkey_keypair(
            wallet_name=self.config["wallet.name"],
            hotkey_name=self.config["wallet.hotkey"],
        )

        self.hotkeys = list(self.metagraph.nodes.keys())

        hotkey = self.keypair.ss58_address

        self.uid = self.hotkeys.index(hotkey)
        self.step = 0

        self.last_day = None
        self.contest_state = None
        self.benchmarking = False
        self.benchmarking_api_urls = self.config["benchmarker_api"]

        self.wandb_run = None
        self.wandb_run_date = None

        self.benchmarks = self.clear_benchmarks()
        self.baseline_metrics = None
        self.invalid = {}

        self.load_state()
        self.start_wandb_run()

        self.contest = find_contest(self.contest_state.id) if self.contest_state else CURRENT_CONTEST

    def new_wandb_run(self):
        """Creates a new wandb run to save information to."""
        day = self.last_day or self.current_time().date()

        if self.wandb_run and self.wandb_run_date == day:
            return

        hotkey = self.keypair.ss58_address
        netuid = self.metagraph.netuid

        name = f"validator-{self.uid}-{day.year}-{day.month}-{day.day}"

        contest_id = self.contest_state.id if self.contest_state else CURRENT_CONTEST.id

        signing_message = f"{name}:{hotkey}:{contest_id.name}"
        signature = f"0x{self.keypair.sign(signing_message).hex()}"

        self.wandb_run = wandb.init(
            name=name,
            resume="allow",
            mode="offline" if self.config["wandb.offline"] else "online",
            project=self.config["wandb.project_name"],
            entity=self.config["wandb.entity"],
            notes=self.config["wandb.notes"],
            config={
                "hotkey": hotkey,
                "type": "validator",
                "uid": self.uid,
                "contest": contest_id.name,
                "signature": signature,
            },
            allow_val_change=True,
            anonymous="allow",
            tags=[
                f"version_{VALIDATOR_VERSION_STRING}",
                f"sn{netuid}",
            ],
        )

        self.wandb_run_date = day

        logger.debug(f"Started a new wandb run: {name}")

    def start_wandb_run(self):
        if self.config["wandb.off"]:
            return

        if self.wandb_run:
            logger.info("New contest day, starting a new wandb run.")

            self.wandb_run.finish()

        self.new_wandb_run()

    def send_wandb_metrics(self, average_time: float | None = None):
        if not self.wandb_run:
            return

        logger.info("Uploading benchmarks to wandb")

        benchmark_data = {}

        submission_data = {
            str(uid): {
                "repository": info.repository.url,
                "revision": info.repository.revision,
                "block": info.block,
            }
            for uid, info in enumerate(self.contest_state.miner_info)
            if info
        }

        for uid, benchmark in enumerate(self.benchmarks):
            if not benchmark:
                continue

            miner_info = self.contest_state.miner_info[uid]
            if not miner_info:
                continue

            data = {
                "generation_time": benchmark.model.generation_time,
                "similarity": benchmark.average_similarity,
                "min_similarity": benchmark.min_similarity,
                "size": benchmark.model.size,
                "vram_used": benchmark.model.vram_used,
                "watts_used": benchmark.model.watts_used,
                "hotkey": self.hotkeys[uid],
            }

            if self.baseline_metrics:
                data["score"] = benchmark.calculate_score(self.baseline_metrics)

            benchmark_data[str(uid)] = data

        log_data = {
            "submissions": submission_data,
            "benchmarks": benchmark_data,
            "invalid": self.invalid,
        }

        if average_time:
            log_data["average_benchmark_time"] = average_time

        if self.baseline_metrics:
            log_data["baseline"] = {
                "generation_time": self.baseline_metrics.generation_time,
                "size": self.baseline_metrics.size,
                "vram_used": self.baseline_metrics.vram_used,
                "watts_used": self.baseline_metrics.watts_used,
            }

        self.wandb_run.log(data=log_data)

        logger.info(log_data)
        logger.info("Benchmarks uploaded to wandb")

    @classmethod
    def add_extra_args(cls, argument_parser: ArgumentParser):
        argument_parser.add_argument(
            "--epoch_length",
            type=int,
            help="The default epoch length (how often we pull the metagraph, measured in 12 second blocks).",
            default=100,
        )

        argument_parser.add_argument(
            "--benchmarker_api",
            type=str,
            nargs="*",
            help="The API route to the validator benchmarking API.",
            required=True,
        )

        argument_parser.add_argument(
            "--blacklist.coldkeys",
            type=str,
            nargs="*",
            default=[
                "5CCefwu4fFXkBorK4ETJpaijXTG3LD5J2kBb7U5aEP4eABny",
                "5GWCF5UR9nhbEXdWifRL8xiMTUJ4XV4o23L7stbptaDRHMDr",
                "5DhxiGN4MfzTbyBh7gE3ABvvp5ZavZm97RWYeJMbKjMLCg3q",
                "5HQc3J7DoFAo54Luhh39TFmnvKQcXGfW2btQiG8VzJyUc1fj",
            ],
        )

        argument_parser.add_argument(
            "--blacklist.hotkeys",
            type=str,
            nargs="*",
            default=[],
        )

        add_wandb_args(argument_parser)

    @property
    def state_path(self):
        full_path = (
            Path.home() /
            ".bittensor" /
            "miners" /
            self.config["wallet.name"] /
            self.config["wallet.hotkey"] /
            f"netuid{self.metagraph.netuid}" /
            "validator"
        )

        makedirs(full_path, exist_ok=True)

        return full_path / "state.bin"

    def save_state(self):
        """Saves the state of the validator to a file."""
        logger.info("Saving validator state.")

        # Save the state of the validator to file.
        with open(self.state_path, "wb") as file:
            dump(
                {
                    "step": self.step,
                    "hotkeys": self.hotkeys,
                    "benchmarks": self.benchmarks,
                    "baseline_benchmarks": self.baseline_metrics,
                    "invalid": self.invalid,
                    "last_day": self.last_day,
                    "contest_state": self.contest_state,
                    "benchmarking": self.benchmarking,
                    "last_metagraph_sync": self.last_metagraph_sync,
                },
                file,
            )

    def load_state(self):
        """Loads the state of the validator from a file."""
        logger.info("Loading validator state.")

        path = self.state_path

        if not isfile(path):
            return

        # Load the state of the validator from file.
        with open(path, "rb") as file:
            state = load(file)

        self.step = state["step"]
        self.hotkeys = state["hotkeys"]
        self.benchmarks = state.get("benchmarks", self.benchmarks)
        self.baseline_metrics = state.get("baseline_benchmarks", self.baseline_metrics)
        self.invalid = state.get("invalid", self.invalid)
        self.last_day = state["last_day"]
        self.contest_state = state["contest_state"]
        self.benchmarking = state.get("benchmarking", self.benchmarking)
        self.last_metagraph_sync = state.get("last_metagraph_sync", self.last_metagraph_sync)

        if self.contest_state:
            if self.contest_state.miner_score_version != BENCHMARKS_VERSION:
                logger.warning(
                    f"Contest state has outdated weights version: {self.contest_state.miner_score_version}, "
                    f"current version: {BENCHMARKS_VERSION}. Resetting benchmarks."
                )

                self.benchmarks = self.clear_benchmarks()
                self.invalid.clear()
                self.contest_state.miner_score_version = BENCHMARKS_VERSION

            if self.contest_state.submission_spec_version != COLLECTED_SUBMISSIONS_VERSION:
                logger.warning(
                    f"Contest state has outdated spec version: {self.contest_state.submission_spec_version}, "
                    f"current version: {COLLECTED_SUBMISSIONS_VERSION}. Resetting benchmarks."
                )

                self.benchmarks = self.clear_benchmarks()
                self.invalid.clear()

                self.benchmarking = True
                self.contest_state.miner_info = self.get_miner_submissions()
                self.contest_state.submission_spec_version = COLLECTED_SUBMISSIONS_VERSION

    def clear_benchmarks(self) -> list[CheckpointBenchmark | None]:
        return [None] * len(self.metagraph.nodes)

    def reset_miner(self, uid: Uid):
        self.benchmarks[uid] = None

        if uid in self.invalid:
            del self.invalid[uid]

    def resize(self):
        new_data = self.clear_benchmarks()
        length = len(self.metagraph.nodes)
        new_data[:length] = self.benchmarks[:length]
        self.benchmarks = new_data

    def check_registration(self):
        hotkey = self.keypair.ss58_address
        if hotkey not in self.hotkeys:
            logger.error(
                f"Wallet: {self.keypair} is not registered on netuid {self.metagraph.netuid}."
            )

    def metagraph_nodes(self):
        return sorted(self.metagraph.nodes.values(), key=attrgetter("node_id"))

    def sync_chain_nodes(self, block: int):
        logger.info("Syncing metagraph")

        self.metagraph.sync_nodes()

        self.check_registration()

        if len(self.hotkeys) != len(self.metagraph.nodes):
            self.resize()

            if self.contest_state:
                new_miner_info = [None] * len(self.metagraph.nodes)
                length = len(self.hotkeys)
                new_miner_info[:length] = self.contest_state.miner_info[:length]

                self.contest_state.miner_info = new_miner_info

        nodes = self.metagraph_nodes()

        for uid, hotkey in enumerate(self.hotkeys):
            if hotkey != nodes[uid].hotkey:
                # hotkey has been replaced
                self.reset_miner(uid)

                if self.contest_state:
                    self.contest_state.miner_info[uid] = None

        self.hotkeys = list(self.metagraph.nodes.keys())
        self.last_metagraph_sync = block

    def sync(self, block: int):
        if block - self.last_metagraph_sync > self.config["epoch_length"]:
            self.sync_chain_nodes(block)

        try:
            self.set_weights()

            self.attempted_set_weights = True

            self.sync_chain_nodes(block)
        except Exception as e:
            logger.error(f"Failed to set weights", exc_info=e)

    def set_weights(self):
        if self.attempted_set_weights:
            return

        reuse_weights = False

        if not self.contest_state:
            logger.info("Will not set new weights as the contest state has not been set, setting to all ones")

            uids = list(range(len(self.metagraph.nodes)))
            weights = [1.0] * len(self.metagraph.nodes)

            set_node_weights(
                self.substrate,
                self.keypair,
                node_ids=list(uids),
                node_weights=list(weights),
                netuid=self.metagraph.netuid,
                validator_node_id=self.uid,
                version_key=WEIGHTS_VERSION,
            )

            return

        if not self.baseline_metrics:
            logger.info("Will not calculate weights as the baseline benchmarks have not been set, reusing old weights")
            reuse_weights = True

        if self.benchmarking:
            logger.info("Not setting new weights as benchmarking is not done, reusing old weights")
            reuse_weights = True

        if reuse_weights:
            zipped_weights = get_weights_set_by_node(self.substrate, self.metagraph.netuid, self.uid, self.block)

            if not zipped_weights:
                return

            uids = map(itemgetter(0), zipped_weights)
            weights = map(itemgetter(1), zipped_weights)
            weights = map(float, weights)

            set_node_weights(
                self.substrate,
                self.keypair,
                node_ids=list(uids),
                node_weights=list(weights),
                netuid=self.metagraph.netuid,
                validator_node_id=self.uid,
                version_key=WEIGHTS_VERSION,
            )

            return

        logger.info("Setting weights")

        weights = get_scores(get_contestant_scores(self.benchmarks, self.baseline_metrics), len(self.metagraph.nodes))

        self.send_wandb_metrics()

        if sum(weights) <= 0.0:
            weights = [1.0] * len(self.metagraph.nodes)

        set_node_weights(
            self.substrate,
            self.keypair,
            node_ids=list(range(len(self.metagraph.nodes))),
            node_weights=weights,
            netuid=self.metagraph.netuid,
            validator_node_id=self.uid,
            version_key=WEIGHTS_VERSION,
        )

        self.metagraph.sync_nodes()

    @staticmethod
    def get_blacklisted_keys():
        response = requests.get(
            f"{INPUTS_ENDPOINT}/blacklist", headers={
                "Content-Type": "application/json"
            },
        )

        response.raise_for_status()
        return response.json()

    def get_miner_submissions(self):
        visited_repositories: dict[str, tuple[Uid, int]] = {}
        visited_revisions: dict[str, tuple[Uid, int]] = {}
        blacklisted_keys = self.get_blacklisted_keys()

        miner_info: list[MinerModelInfo | None] = []

        for hotkey, node in tqdm(self.metagraph.nodes.items()):
            if (
                hotkey in blacklisted_keys["hotkeys"] or
                node.coldkey in blacklisted_keys["coldkeys"]
            ):
                miner_info.append(None)
                continue

            logger.info(f"Getting submission for hotkey {hotkey}")

            info = get_submission(
                self.substrate,
                self.metagraph.netuid,
                hotkey,
            )

            if not info:
                miner_info.append(None)
                continue

            existing_repository_submission = visited_repositories.get(info.repository.url)
            existing_revision_submission = visited_revisions.get(info.repository.revision)

            if existing_repository_submission and existing_revision_submission:
                existing_submission = min(
                    existing_repository_submission, existing_revision_submission, key=itemgetter(1)
                )
            else:
                existing_submission = existing_repository_submission or existing_revision_submission

            if existing_submission:
                existing_uid, existing_block = existing_submission

                if info.block > existing_block:
                    miner_info.append(None)
                    continue

                miner_info[existing_uid] = None

            miner_info.append(info)
            visited_repositories[info.repository.url] = node.node_id, info.block
            visited_revisions[info.repository.revision] = node.node_id, info.block

            time.sleep(0.2)

        return miner_info

    async def send_submissions_to_api(self, apis: list[BenchmarkingApi], submissions: dict[Key, ModelRepositoryInfo]):
        iterator = iter(submissions.items())

        chunk_size = ceil(len(submissions) / len(apis))

        chunks = [
            (api, list(islice(iterator, chunk_size)))
            for api in apis
        ]

        await asyncio.gather(
            *[
                api.start_benchmarking(dict(chunk))
                for api, chunk in chunks
            ],
        )

    def start_benchmarking(self, submissions: dict[Key, ModelRepositoryInfo]):
        return self.send_submissions_to_api(self.benchmarking_apis, submissions)

    @staticmethod
    def current_time():
        return datetime.now(tz=TIMEZONE)

    def non_tested_miners(self):
        return list(
            {
                uid
                for uid, benchmark in enumerate(self.benchmarks)
                if self.contest_state.miner_info[uid] and not benchmark and uid not in self.invalid
            }
        )

    async def do_step(self, block: int):
        now = self.current_time()

        if (not self.last_day or self.last_day < now.date()) and now.hour >= 12:
            # Past noon, should start collecting submissions
            logger.info("Collecting all submissions")

            miner_info = self.get_miner_submissions()

            logger.info(f"Got {miner_info} submissions")

            nodes = self.metagraph_nodes()

            logger.info(f"Working on contest {self.contest.id.name} today's submissions")

            submissions = {
                nodes[uid].hotkey: submission.repository
                for uid, submission in enumerate(miner_info)
                if submission
            }

            await self.start_benchmarking(submissions)

            self.benchmarks = self.clear_benchmarks()
            self.invalid.clear()

            if not self.contest_state or self.contest_state.id != CURRENT_CONTEST.id:
                # New contest, restart
                self.contest = CURRENT_CONTEST

                self.contest_state = ContestState(self.contest.id, miner_info)
            else:
                self.contest_state.miner_info = miner_info

            self.last_day = now.date()

            self.start_wandb_run()

            self.benchmarking = True

            self.step += 1
            return

        last_update = self.metagraph.nodes[self.keypair.ss58_address].last_updated
        blocks_elapsed = block - last_update
        epoch_length = self.config["epoch_length"]

        if blocks_elapsed >= epoch_length:
            logger.info(f"{blocks_elapsed} blocks since weight setting, attempting to set weights")
            self.sync(block)

            # Recalculate in-case weights were set
            blocks_elapsed = block - self.metagraph.nodes[self.keypair.ss58_address].last_updated
        else:
            logger.info(
                f"{blocks_elapsed} since last update, "
                f"{epoch_length - blocks_elapsed} blocks remaining until weight setting"
            )

        if not self.benchmarking:
            self.step += 1

            if self.contest_state:
                remaining = self.non_tested_miners()

                if len(remaining):
                    nodes = self.metagraph_nodes()

                    submissions = {
                        nodes[uid].hotkey: self.contest_state.miner_info[uid].repository
                        for uid in remaining
                    }

                    await self.start_benchmarking(submissions)
                    self.benchmarking = True

                    self.save_state()

                    return

            blocks_to_wait = epoch_length - blocks_elapsed

            if blocks_to_wait <= 0:
                # Randomize in case multiple validators are in this same state,
                # to avoid multiple validators setting weights all in the same block
                blocks_to_wait = random.randint(1, 10)

            logger.info(f"Nothing to do in this step, sleeping for {blocks_to_wait} blocks")
            await asyncio.sleep(blocks_to_wait * 12)

            return

        states: tuple[BenchmarkResults] = await asyncio.gather(
            *[
                api.state()
                for api in self.benchmarking_apis
            ],
        )

        not_started = []
        in_progress = []
        finished = []

        for index, result in enumerate(states):
            match result.state:
                case BenchmarkState.NOT_STARTED:
                    not_started.append((index, result))
                case BenchmarkState.IN_PROGRESS:
                    in_progress.append((index, result))
                case BenchmarkState.FINISHED:
                    finished.append((index, result))

            if result.baseline_metrics and self.baseline_metrics != result.baseline_metrics:
                self.baseline_metrics = result.baseline_metrics
                logger.info(f"Updated baseline benchmarks to {result.baseline_metrics}")

        with_results = in_progress + finished

        if not_started:
            api_indices = list(map(itemgetter(0), not_started))

            api_names = ",".join(
                str(index + 1)
                for index in api_indices
            )

            # API likely crashed or got restarted, need to re-benchmark any submissions sent to API
            logger.info(
                f"APIs {api_names} are in a different state than expected, likely restarted. "
                "Sending submissions again for testing"
            )

            nodes = self.metagraph_nodes()

            submissions = {
                nodes[uid].hotkey: self.contest_state.miner_info[uid].repository
                for uid in self.non_tested_miners()
            }

            apis = [
                self.benchmarking_apis[index]
                for index in api_indices
            ]

            await self.send_submissions_to_api(apis, submissions)

            if not with_results:
                self.step += 1
                self.save_state()

                return

        benchmark_times = [
            result.average_benchmark_time
            for _, result in with_results
            if result.average_benchmark_time
        ]

        for _, result in with_results:
            for hotkey, benchmark in result.results.items():
                if benchmark:
                    logger.info(f"Updating {hotkey}'s benchmarks to {benchmark}")
                if hotkey in self.hotkeys:
                    self.benchmarks[self.hotkeys.index(hotkey)] = benchmark
            for hotkey, error_message in result.invalid.items():
                logger.info(f"Marking {hotkey}'s submission as invalid: '{error_message}'")
                if hotkey in self.hotkeys:
                    self.invalid[self.hotkeys.index(hotkey)] = error_message

        average_time = (sum(benchmark_times) / len(benchmark_times)) if benchmark_times else None

        self.send_wandb_metrics(average_time=average_time)

        if not not_started and not in_progress:
            logger.info(
                "Benchmarking APIs have reported submission testing as done. "
                "Miner metrics updated:"
            )
            logger.info(self.benchmarks)

            benchmark_duplicate_info = [
                PotentiallyDuplicateSubmissionInfo(
                    image_hash=load_image_hash(benchmark.image_hash),
                    generation_time=benchmark.model.generation_time,
                    block=self.contest_state.miner_info[uid].block,
                ) if benchmark else None
                for uid, benchmark in enumerate(self.benchmarks)
            ]

            for duplicate_uid, original_uid in find_duplicates(benchmark_duplicate_info):
                self.benchmarks[duplicate_uid] = None
                self.invalid[duplicate_uid] = f"Duplicate submission of UID '{original_uid}'"

            self.benchmarking = False
            self.step += 1

            self.save_state()
            return

        self.step += 1

        self.save_state()

        blocks = epoch_length / 4
        logger.info(f"Benchmarking in progress, sleeping for {blocks} blocks")
        await asyncio.sleep(blocks * 12)

    @property
    def block(self):
        if not self.last_block_fetch or (datetime.now() - self.last_block_fetch).seconds >= 12:
            self.current_block = self.substrate.get_block_number(None)  # type: ignore
            self.last_block_fetch = datetime.now()
            self.attempted_set_weights = False

        return self.current_block

    async def run(self):
        self.benchmarking_apis = list(
            await asyncio.gather(
                *[
                    benchmarking_api(self.keypair, api, index)
                    for index, api in enumerate(self.benchmarking_api_urls)
                ],
            )
        )

        while True:
            try:
                current_block = self.block

                logger.info(f"Step {self.step}, block {current_block}")

                await self.do_step(current_block)
            except Exception as e:
                if not isinstance(e, ContestDeviceValidationError):
                    logger.error(f"Error during validation step {self.step}", exc_info=e)

                    self.substrate = get_substrate(subtensor_address=self.substrate.url)

                    continue

                for api in self.benchmarking_apis:
                    await api.close()

                raise


def main():
    asyncio.run(Validator().run())


if __name__ == '__main__':
    main()<|MERGE_RESOLUTION|>--- conflicted
+++ resolved
@@ -54,11 +54,6 @@
 VALIDATOR_VERSION: tuple[int, int, int] = (4, 1, 3)
 VALIDATOR_VERSION_STRING = ".".join(map(str, VALIDATOR_VERSION))
 
-<<<<<<< HEAD
-=======
-BENCHMARKS_VERSION = 5
-
->>>>>>> 09339cfe
 WEIGHTS_VERSION = (
     VALIDATOR_VERSION[0] * 10000 +
     VALIDATOR_VERSION[1] * 100 +
