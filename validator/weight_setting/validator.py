--- conflicted
+++ resolved
@@ -595,15 +595,7 @@
 
         miner_info: list[CheckpointSubmission | None] = []
 
-<<<<<<< HEAD
-        block = self.block
-
         for hotkey, node in tqdm(self.metagraph.nodes.items()):
-=======
-        for uid in tqdm(range(self.metagraph.n.item())):
-            hotkey = self.metagraph.hotkeys[uid]
-
->>>>>>> 58d559df
             if (
                 hotkey in self.config["blacklist.hotkeys"] or
                 node.coldkey in self.config["blacklist.coldkeys"]
@@ -613,35 +605,11 @@
 
             logger.info(f"Getting submission for hotkey {hotkey}")
 
-<<<<<<< HEAD
             submission = get_submission(
                 self.substrate,
                 self.metagraph.netuid,
                 hotkey,
-                self.current_block,
             )
-=======
-            for attempt in range(3):
-                try:
-                    if attempt:
-                        bt.logging.warning(f"Failed to get submission, attempt #{attempt + 1}")
-                    else:
-                        bt.logging.info(f"Getting submission for hotkey {hotkey}")
-
-                    submission = get_submission(
-                        self.subtensor,
-                        self.metagraph,
-                        hotkey,
-                    )
-
-                    break
-                except Exception as e:
-                    error = e
-                    time.sleep(0.1)
-                    continue
-            else:
-                raise error
->>>>>>> 58d559df
 
             if not submission:
                 miner_info.append(None)
