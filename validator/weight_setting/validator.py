--- conflicted
+++ resolved
@@ -51,11 +51,7 @@
 from .wandb_args import add_wandb_args
 from .winner_selection import get_scores, get_contestant_scores
 
-<<<<<<< HEAD
 VALIDATOR_VERSION: tuple[int, int, int] = (4, 2, 0)
-=======
-VALIDATOR_VERSION: tuple[int, int, int] = (4, 1, 5)
->>>>>>> 6bfee347
 VALIDATOR_VERSION_STRING = ".".join(map(str, VALIDATOR_VERSION))
 
 WEIGHTS_VERSION = (
