import asyncio
import random
import time
from argparse import ArgumentParser
from datetime import date, datetime
from itertools import islice, groupby
from math import ceil
from operator import itemgetter, attrgetter
from os import makedirs
from os.path import isfile
from pathlib import Path
from pickle import dump, load
from typing import Any

import numpy
import wandb
from fiber.chain.chain_utils import load_hotkey_keypair
from fiber.chain.interface import get_substrate
from fiber.chain.metagraph import Metagraph
from fiber.chain.weights import set_node_weights, get_weights_set_by_node
from fiber.logging_utils import get_logger
from substrateinterface import SubstrateInterface, Keypair
from tqdm import tqdm
from wandb.sdk.wandb_run import Run

from neuron import (
    get_config,
    ContestId,
    CURRENT_CONTEST,
    find_contest,
    ContestDeviceValidationError,
    Contest,
    Key,
    Uid,
    MinerModelInfo,
<<<<<<< HEAD
    ModelRepositoryInfo, TIMEZONE,
=======
    generate_random_prompt,
    random_seed, ModelRepositoryInfo,
>>>>>>> 64c181ab
)
from neuron.submissions import get_submission
from .benchmarking_api import BenchmarkingApi, benchmarking_api
from .wandb_args import add_wandb_args
from .winner_selection import get_highest_uids, get_contestant_scores
from base_validator.hash import load_image_hash, HASH_DIFFERENCE_THRESHOLD
from base_validator.metrics import BenchmarkState, CheckpointBenchmark, BenchmarkingRequest

VALIDATOR_VERSION = "3.6.0"
WEIGHTS_VERSION = 36

COLLECTED_SUBMISSIONS_VERSION = 1

logger = get_logger(__name__)


class ContestState:
    id: ContestId
    miner_score_version: int
    submission_spec_version: int
    miner_info: list[MinerModelInfo | None]

    def __init__(
        self,
        contest_id: ContestId,
        miner_info: list[MinerModelInfo | None],
    ):
        self.id = contest_id
        self.miner_score_version = WEIGHTS_VERSION
        self.miner_info = miner_info

    # Backwards compatibility
    def __setstate__(self, state):
        if "miner_score_versions" in state:
            del state["miner_score_versions"]

        self.miner_score_version = state.get("miner_score_version", 0)
        self.submission_spec_version = state.get("submission_spec_version", 0)
        self.__dict__.update(state)

    def __repr__(self):
        return f"ContestState(id={self.id}, miner_score_version={self.miner_score_version}, miner_info={self.miner_info})"


class Validator:
    config: dict[str, Any]
    substrate: SubstrateInterface
    metagraph: Metagraph
    keypair: Keypair
    uid: Uid

    hotkeys: list[Key]
    step: int

    last_day: date | None
    contest_state: ContestState | None
    benchmarking: bool
    benchmarking_api_urls: list[str]
    benchmarking_apis: list[BenchmarkingApi]

    wandb_run: Run | None
    wandb_run_date: date | None

    current_block: int
    last_block_fetch: datetime | None = None
    last_metagraph_sync: int = 0
    attempted_set_weights: bool = False

    benchmarks: list[CheckpointBenchmark | None]
    failed: set[int]
    hash_prompt: str
    hash_seed: int
    contest: Contest

    def __init__(self):
        self.config = get_config(Validator.add_extra_args)

        from .diagnostics import save_validator_diagnostics
        save_validator_diagnostics(self.config)

        logger.info(f"Validator version {VALIDATOR_VERSION}! Loading...")

        self.substrate = get_substrate(
            subtensor_network=self.config["subtensor.network"],
            subtensor_address=self.config["subtensor.chain_endpoint"]
        )

        self.metagraph = Metagraph(
            self.substrate,

            netuid=self.config["netuid"],
            load_old_nodes=False,
        )

        self.metagraph.sync_nodes()

        self.keypair = load_hotkey_keypair(
            wallet_name=self.config["wallet.name"],
            hotkey_name=self.config["wallet.hotkey"],
        )

        self.hotkeys = list(self.metagraph.nodes.keys())

        hotkey = self.keypair.ss58_address

        self.uid = self.hotkeys.index(hotkey)
        self.step = 0

        self.last_day = None
        self.contest_state = None
        self.benchmarking = False
        self.benchmarking_api_urls = self.config["benchmarker_api"]

        self.wandb_run = None
        self.wandb_run_date = None

        self.benchmarks = self.clear_benchmarks()
        self.failed = set()

        self.load_state()
        self.start_wandb_run()

        self.contest = find_contest(self.contest_state.id) if self.contest_state else CURRENT_CONTEST

    def new_wandb_run(self):
        """Creates a new wandb run to save information to."""
        day = self.last_day or self.current_time().date()

        if self.wandb_run and self.wandb_run_date == day:
            return

        hotkey = self.keypair.ss58_address
        netuid = self.metagraph.netuid

        name = f"validator-{self.uid}-{day.year}-{day.month}-{day.day}"

        contest_id = self.contest_state.id if self.contest_state else CURRENT_CONTEST.id

        signing_message = f"{self.uid}:{hotkey}:{contest_id.name}"
        signature = f"0x{self.keypair.sign(signing_message).hex()}"

        self.wandb_run = wandb.init(
            name=name,
            id=name,
            resume="allow",
            mode="offline" if self.config["wandb.offline"] else "online",
            project=self.config["wandb.project_name"],
            entity=self.config["wandb.entity"],
            notes=self.config["wandb.notes"],
            config={
                "hotkey": hotkey,
                "type": "validator",
                "uid": self.uid,
                "contest": contest_id.name,
                "signature": signature,
            },
            allow_val_change=True,
            anonymous="allow",
            tags=[
                f"version_{VALIDATOR_VERSION}",
                f"sn{netuid}",
            ],
        )

        self.wandb_run_date = day

        logger.debug(f"Started a new wandb run: {name}")

    def start_wandb_run(self):
        if self.config["wandb.off"]:
            return

        if self.wandb_run:
            logger.info("New contest day, starting a new wandb run.")

            self.wandb_run.finish()

        self.new_wandb_run()

    def send_wandb_metrics(self, average_time: float | None = None, winner: Uid | None = None):
        if not self.wandb_run:
            return

        logger.info("Uploading benchmarks to wandb")

        benchmark_data = {}

        submission_data = {
            str(uid): {
                "repository": info.repository.url,
                "revision": info.repository.revision,
                "block": info.block,
            }
            for uid, info in enumerate(self.contest_state.miner_info)
            if info
        }

        for uid, benchmark in enumerate(self.benchmarks):
            if not benchmark:
                continue

            miner_info = self.contest_state.miner_info[uid]
            if not miner_info:
                continue

            data = {
                "baseline_generation_time": benchmark.baseline.generation_time,
                "generation_time": benchmark.model.generation_time,
                "similarity": benchmark.similarity_score,
                "baseline_size": benchmark.baseline.size,
                "size": benchmark.model.size,
                "baseline_vram_used": benchmark.baseline.vram_used,
                "vram_used": benchmark.model.vram_used,
                "baseline_watts_used": benchmark.baseline.watts_used,
                "watts_used": benchmark.model.watts_used,
                "hotkey": self.hotkeys[uid],
            }

            benchmark_data[str(uid)] = data

        if winner:
            benchmark_data[str(winner)]["winner"] = True

        log_data = {
            "submissions": submission_data,
            "benchmarks": benchmark_data,
            "invalid": list(self.failed),
        }

        if average_time:
            log_data["average_benchmark_time"] = average_time

        self.wandb_run.log(data=log_data)

        logger.info(log_data)
        logger.info("Benchmarks uploaded to wandb")

    @classmethod
    def add_extra_args(cls, argument_parser: ArgumentParser):
        argument_parser.add_argument(
            "--epoch_length",
            type=int,
            help="The default epoch length (how often we pull the metagraph, measured in 12 second blocks).",
            default=100,
        )

        argument_parser.add_argument(
            "--benchmarker_api",
            type=str,
            nargs="*",
            help="The API route to the validator benchmarking API.",
            required=True,
        )

        argument_parser.add_argument(
            "--blacklist.coldkeys",
            type=str,
            nargs="*",
            default=[
                "5CCefwu4fFXkBorK4ETJpaijXTG3LD5J2kBb7U5aEP4eABny",
                "5GWCF5UR9nhbEXdWifRL8xiMTUJ4XV4o23L7stbptaDRHMDr",
                "5DhxiGN4MfzTbyBh7gE3ABvvp5ZavZm97RWYeJMbKjMLCg3q",
                "5HQc3J7DoFAo54Luhh39TFmnvKQcXGfW2btQiG8VzJyUc1fj",
            ],
        )

        argument_parser.add_argument(
            "--blacklist.hotkeys",
            type=str,
            nargs="*",
            default=[],
        )

        add_wandb_args(argument_parser)

    @property
    def state_path(self):
        full_path = (
            Path.home() /
            ".bittensor" /
            "miners" /
            self.config["wallet.name"] /
            self.config["wallet.hotkey"] /
            f"netuid{self.metagraph.netuid}" /
            "validator"
        )

        makedirs(full_path, exist_ok=True)

        return full_path / "state.bin"

    def save_state(self):
        """Saves the state of the validator to a file."""
        logger.info("Saving validator state.")

        # Save the state of the validator to file.
        with open(self.state_path, "wb") as file:
            dump(
                {
                    "step": self.step,
                    "hotkeys": self.hotkeys,
                    "benchmarks": self.benchmarks,
                    "failed": self.failed,
                    "hash_prompt": self.hash_prompt,
                    "hash_seed": self.hash_seed,
                    "last_day": self.last_day,
                    "contest_state": self.contest_state,
                    "benchmarking": self.benchmarking,
                    "last_metagraph_sync": self.last_metagraph_sync,
                },
                file,
            )

    def load_state(self):
        """Loads the state of the validator from a file."""
        logger.info("Loading validator state.")

        path = self.state_path

        if not isfile(path):
            self.hash_prompt = generate_random_prompt()
            self.hash_seed = random_seed()

            return

        # Load the state of the validator from file.
        with open(path, "rb") as file:
            state = load(file)

        self.step = state["step"]
        self.hotkeys = state["hotkeys"]
        self.benchmarks = state.get("benchmarks", self.benchmarks)
        self.failed = state.get("failed", self.failed)
        self.hash_prompt = state.get("hash_prompt", generate_random_prompt())
        self.hash_seed = state.get("hash_seed", random_seed())
        self.last_day = state["last_day"]
        self.contest_state = state["contest_state"]
        self.benchmarking = state.get("benchmarking", self.benchmarking)
        self.last_metagraph_sync = state.get("last_metagraph_sync", self.last_metagraph_sync)

        if self.contest_state:
            if self.contest_state.miner_score_version != WEIGHTS_VERSION:
                logger.warning(
                    f"Contest state has outdated weights version: {self.contest_state.miner_score_version}, "
                    f"current version: {WEIGHTS_VERSION}. Resetting benchmarks."
                )

                self.benchmarks = self.clear_benchmarks()
                self.failed.clear()
                self.contest_state.miner_score_version = WEIGHTS_VERSION

            if self.contest_state.submission_spec_version != COLLECTED_SUBMISSIONS_VERSION:
                logger.warning(
                    f"Contest state has outdated spec version: {self.contest_state.submission_spec_version}, "
                    f"current version: {COLLECTED_SUBMISSIONS_VERSION}. Resetting benchmarks."
                )

                self.benchmarks = self.clear_benchmarks()
                self.failed.clear()

                self.benchmarking = True
                self.contest_state.miner_info = self.get_miner_submissions()
                self.contest_state.submission_spec_version = COLLECTED_SUBMISSIONS_VERSION

    def clear_benchmarks(self) -> list[CheckpointBenchmark | None]:
        return [None] * len(self.metagraph.nodes)

    def reset_miner(self, uid: Uid):
        self.benchmarks[uid] = None

        if uid in self.failed:
            self.failed.remove(uid)

    def set_miner_benchmarks(self, uid: Uid, benchmark: CheckpointBenchmark | None):
        self.benchmarks[uid] = benchmark

        if not benchmark:
            self.failed.add(uid)

    def resize(self):
        new_data = self.clear_benchmarks()
        length = len(self.metagraph.nodes)
        new_data[:length] = self.benchmarks[:length]
        self.benchmarks = new_data

    def check_registration(self):
        hotkey = self.keypair.ss58_address
        if hotkey not in self.hotkeys:
            logger.error(
                f"Wallet: {self.keypair} is not registered on netuid {self.metagraph.netuid}."
            )

    def metagraph_nodes(self):
        return sorted(self.metagraph.nodes.values(), key=attrgetter("node_id"))

    def sync_chain_nodes(self, block: int):
        logger.info("Syncing metagraph")

        self.metagraph.sync_nodes()

        self.check_registration()

        if len(self.hotkeys) != len(self.metagraph.nodes):
            self.resize()

            if self.contest_state:
                new_miner_info = [None] * len(self.metagraph.nodes)
                length = len(self.hotkeys)
                new_miner_info[:length] = self.contest_state.miner_info[:length]

                self.contest_state.miner_info = new_miner_info

        nodes = self.metagraph_nodes()

        for uid, hotkey in enumerate(self.hotkeys):
            if hotkey != nodes[uid].hotkey:
                # hotkey has been replaced
                self.reset_miner(uid)

                if self.contest_state:
                    self.contest_state.miner_info[uid] = None

        self.hotkeys = list(self.metagraph.nodes.keys())
        self.last_metagraph_sync = block

    def sync(self, block: int):
        if block - self.last_metagraph_sync > self.config["epoch_length"]:
            self.sync_chain_nodes(block)

        try:
            self.set_weights()

            self.attempted_set_weights = True

            self.sync_chain_nodes(block)
        except Exception as e:
            logger.error(f"Failed to set weights", exc_info=e)

    def set_weights(self):
        if self.attempted_set_weights:
            return

        if not self.contest_state:
            logger.info("Will not set weights as the contest state has not been set")
            return

        if self.benchmarking:
            logger.info("Not setting new weights as benchmarking is not done, reusing old ones")

            zipped_weights = get_weights_set_by_node(self.substrate, self.metagraph.netuid, self.uid, self.block)

            if not zipped_weights:
                return

            uids = map(itemgetter(0), zipped_weights)
            weights = map(itemgetter(1), zipped_weights)
            weights = map(float, weights)

            set_node_weights(
                self.substrate,
                self.keypair,
                node_ids=list(uids),
                node_weights=list(weights),
                netuid=self.metagraph.netuid,
                validator_node_id=self.uid,
                version_key=WEIGHTS_VERSION,
            )

            return

        logger.info("Setting weights")

        highest_uids = get_highest_uids(get_contestant_scores(self.benchmarks))
        winner = min(highest_uids, key=lambda uid: self.contest_state.miner_info[uid].block) if highest_uids else None

        self.send_wandb_metrics(winner=winner)

        if winner:
            weights = numpy.zeros(len(self.metagraph.nodes))
            weights[winner] = 1.0
        else:
            weights = numpy.ones(len(self.metagraph.nodes))

        uids = numpy.indices(weights.shape)[0]

        set_node_weights(
            self.substrate,
            self.keypair,
            node_ids=list(uids),
            node_weights=list(weights),
            netuid=self.metagraph.netuid,
            validator_node_id=self.uid,
            version_key=WEIGHTS_VERSION,
        )

        self.metagraph.sync_nodes()

    def get_miner_submissions(self):
        visited_repositories: dict[str, tuple[Uid, int]] = {}
        visited_revisions: dict[str, tuple[Uid, int]] = {}

        miner_info: list[MinerModelInfo | None] = []

        for hotkey, node in tqdm(self.metagraph.nodes.items()):
            if (
                hotkey in self.config["blacklist.hotkeys"] or
                node.coldkey in self.config["blacklist.coldkeys"]
            ):
                miner_info.append(None)
                continue

            logger.info(f"Getting submission for hotkey {hotkey}")

            info = get_submission(
                self.substrate,
                self.metagraph.netuid,
                hotkey,
            )

            if not info:
                miner_info.append(None)
                continue

            existing_repository_submission = visited_repositories.get(info.repository.url)
            existing_revision_submission = visited_revisions.get(info.repository.revision)

            if existing_repository_submission and existing_revision_submission:
                existing_submission = min(
                    existing_repository_submission, existing_revision_submission, key=itemgetter(1)
                )
            else:
                existing_submission = existing_repository_submission or existing_revision_submission

            if existing_submission:
                existing_uid, existing_block = existing_submission

                if info.block > existing_block:
                    miner_info.append(None)
                    continue

                miner_info[existing_uid] = None

            miner_info.append(info)
            visited_repositories[info.repository.url] = node.node_id, info.block
            visited_revisions[info.repository.revision] = node.node_id, info.block

            time.sleep(0.2)

        return miner_info

    async def send_submissions_to_api(self, apis: list[BenchmarkingApi], submissions: dict[Key, ModelRepositoryInfo]):
        iterator = iter(submissions.items())

        chunk_size = ceil(len(submissions) / len(apis))

        chunks = [
            (api, list(islice(iterator, chunk_size)))
            for api in apis
        ]

        await asyncio.gather(
            *[
                api.start_benchmarking(
                    BenchmarkingRequest(
                        submissions=dict(chunk),
                        hash_prompt=self.hash_prompt,
                        hash_seed=self.hash_seed
                    ),
                )
                for api, chunk in chunks
            ],
        )

    def start_benchmarking(self, submissions: dict[Key, ModelRepositoryInfo]):
        return self.send_submissions_to_api(self.benchmarking_apis, submissions)

    def current_time(self):
        return datetime.now(tz=TIMEZONE)

    def non_tested_miners(self):
        return list(
            {
                uid
                for uid, benchmark in enumerate(self.benchmarks)
                if self.contest_state.miner_info[uid] and not benchmark and uid not in self.failed
            }
        )

    def deduplicate_benchmarks(self):
        """
        O(n^2) operation to detect duplicated benchmarks based on their hashes
        """
        hashes = [
            (uid, load_image_hash(benchmark.image_hash), benchmark)
            for uid, benchmark in enumerate(self.benchmarks)
        ]

        for uid_a, hash_a, benchmark in hashes:
            for uid_b, hash_b, _ in hashes:
                if uid_a == uid_b:
                    continue

                if hash_a - hash_b < HASH_DIFFERENCE_THRESHOLD:
                    self.benchmarks[uid_b] = benchmark

    async def do_step(self, block: int):
        now = self.current_time()

        if (not self.last_day or self.last_day < now.date()) and now.hour >= 12:
            # Past noon, should start collecting submissions
            logger.info("Collecting all submissions")

            miner_info = self.get_miner_submissions()

            logger.info(f"Got {miner_info} submissions")

            if not self.contest_state or self.contest_state.id != CURRENT_CONTEST.id:
                # New contest, restart
                logger.info(f"Working on contest {self.contest.id.name} today's submissions")

                nodes = self.metagraph_nodes()

                submissions = {
                    nodes[uid].hotkey: submission.repository
                    for uid, submission in enumerate(miner_info)
                    if submission
                }

                await self.start_benchmarking(submissions)

                self.contest = CURRENT_CONTEST

                self.benchmarks = self.clear_benchmarks()
                self.failed.clear()

                self.contest_state = ContestState(self.contest.id, miner_info)
            else:
                def should_update(old_info: MinerModelInfo | None, new_info: MinerModelInfo | None):
                    if old_info is None and new_info is None:
                        return False

                    if (old_info is None) != (new_info is None):
                        return True

                    return old_info.repository != new_info.repository

                updated_uids = [
                    uid
                    for uid in range(len(self.metagraph.nodes))
                    if should_update(self.contest_state.miner_info[uid], miner_info[uid])
                ] + self.non_tested_miners()

                nodes = self.metagraph_nodes()

                submissions = {
                    nodes[uid].hotkey: miner_info[uid].repository
                    for uid in set(updated_uids)
                    if miner_info[uid]
                }

                await self.start_benchmarking(submissions)

                logger.info(f"Miners {updated_uids} changed their submissions or have not been tested yet")

                for uid in updated_uids:
                    self.reset_miner(uid)

                self.contest_state.miner_info = miner_info

            self.last_day = now.date()

            self.start_wandb_run()

            self.benchmarking = True

            self.step += 1
            return

        last_update = self.metagraph.nodes[self.keypair.ss58_address].last_updated
        blocks_elapsed = block - last_update
        epoch_length = self.config["epoch_length"]

        if blocks_elapsed >= epoch_length:
            logger.info(f"{blocks_elapsed} blocks since weight setting, attempting to set weights")
            self.sync(block)

            # Recalculate in-case weights were set
            blocks_elapsed = block - self.metagraph.nodes[self.keypair.ss58_address].last_updated
        else:
            logger.info(
                f"{blocks_elapsed} since last update, "
                f"{epoch_length - blocks_elapsed} blocks remaining until weight setting"
            )

        if not self.benchmarking:
            self.step += 1

            if self.contest_state:
                remaining = self.non_tested_miners()

                if len(remaining):
                    nodes = self.metagraph_nodes()

                    submissions = {
                        nodes[uid].hotkey: self.contest_state.miner_info[uid].repository
                        for uid in remaining
                    }

                    await self.start_benchmarking(submissions)
                    self.benchmarking = True

                    self.save_state()

                    return

            blocks_to_wait = epoch_length - blocks_elapsed

            if blocks_to_wait <= 0:
                # Randomize in case multiple validators are in this same state,
                # to avoid multiple validators setting weights all in the same block
                blocks_to_wait = random.randint(1, 10)

            logger.info(f"Nothing to do in this step, sleeping for {blocks_to_wait} blocks")
            await asyncio.sleep(blocks_to_wait * 12)

            return

        states = await asyncio.gather(
            *[
                api.state()
                for api in self.benchmarking_apis
            ],
        )

        by_state = {
            state: list(group)
            for state, group in groupby(
                enumerate(states),
                key=lambda result: result[1].state,
            )
        }

        not_started = by_state.get(BenchmarkState.NOT_STARTED, [])
        in_progress = by_state.get(BenchmarkState.IN_PROGRESS, [])
        finished = by_state.get(BenchmarkState.FINISHED, [])

        with_results = in_progress + finished

        if not_started:
            api_indices = list(map(itemgetter(0), not_started))

            api_names = ",".join(
                str(index + 1)
                for index in api_indices
            )

            # API likely crashed or got restarted, need to re-benchmark any submissions sent to API
            logger.info(
                f"APIs {api_names} are in a different state than expected, likely restarted. "
                "Sending submissions again for testing"
            )

            nodes = self.metagraph_nodes()

            submissions = {
                nodes[uid].hotkey: self.contest_state.miner_info[uid].repository
                for uid in self.non_tested_miners()
            }

            apis = [
                self.benchmarking_apis[index]
                for index in api_indices
            ]

            await self.send_submissions_to_api(apis, submissions)

            if not with_results:
                self.step += 1
                self.save_state()

                return

        benchmark_times = [
            result.average_benchmark_time
            for _, result in with_results
            if result.average_benchmark_time
        ]

        for _, result in with_results:
            for hotkey, benchmark in result.results.items():
                logger.info(f"Updating {hotkey}'s benchmarks to {benchmark}")
                if hotkey in self.hotkeys:
                    self.set_miner_benchmarks(self.hotkeys.index(hotkey), benchmark)

        average_time = sum(benchmark_times) / len(benchmark_times) if benchmark_times else None

        self.send_wandb_metrics(average_time=average_time)

        if not not_started and not in_progress:
            logger.info(
                "Benchmarking APIs have reported submission testing as done. "
                "Miner metrics updated:"
            )
            logger.info(self.benchmarks)

            self.benchmarking = False
            self.deduplicate_benchmarks()
            self.step += 1

            self.save_state()
            return

        self.step += 1

        self.save_state()

        blocks = epoch_length / 4
        logger.info(f"Benchmarking in progress, sleeping for {blocks} blocks")
        await asyncio.sleep(blocks * 12)

    @property
    def block(self):
        if not self.last_block_fetch or (datetime.now() - self.last_block_fetch).seconds >= 12:
            self.current_block = self.substrate.get_block_number(None)  # type: ignore
            self.last_block_fetch = datetime.now()
            self.attempted_set_weights = False

        return self.current_block

    async def run(self):
        self.benchmarking_apis = list(
            await asyncio.gather(
                *[
                    benchmarking_api(self.keypair, api, index)
                    for index, api in enumerate(self.benchmarking_api_urls)
                ],
            )
        )

        while True:
            try:
                current_block = self.block

                logger.info(f"Step {self.step}, block {current_block}")

                await self.do_step(current_block)
            except Exception as e:
                if not isinstance(e, ContestDeviceValidationError):
                    logger.error(f"Error during validation step {self.step}", exc_info=e)

                    self.substrate = get_substrate(subtensor_address=self.substrate.url)

                    continue

                for api in self.benchmarking_apis:
                    await api.close()

                raise


def main():
    asyncio.run(Validator().run())


if __name__ == '__main__':
    main()<|MERGE_RESOLUTION|>--- conflicted
+++ resolved
@@ -33,12 +33,11 @@
     Key,
     Uid,
     MinerModelInfo,
-<<<<<<< HEAD
-    ModelRepositoryInfo, TIMEZONE,
-=======
+    ModelRepositoryInfo,
+    TIMEZONE,
     generate_random_prompt,
-    random_seed, ModelRepositoryInfo,
->>>>>>> 64c181ab
+    random_seed,
+    ModelRepositoryInfo,
 )
 from neuron.submissions import get_submission
 from .benchmarking_api import BenchmarkingApi, benchmarking_api
