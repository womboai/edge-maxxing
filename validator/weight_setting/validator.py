import json
import random
import sys
import time
from argparse import ArgumentParser
from dataclasses import dataclass
from datetime import date, datetime
from operator import itemgetter
from os import makedirs
from os.path import isfile, expanduser, join
from threading import Thread
from typing import cast, TypeAlias
from zoneinfo import ZoneInfo

import numpy
import requests
import wandb
from bittensor.utils.weight_utils import process_weights_for_netuid, convert_weights_and_uids_for_emit
from numpy import real, isreal
from numpy.polynomial import Polynomial
from pickle import dump, load

from pydantic import RootModel
from tqdm import tqdm
from wandb.sdk.wandb_run import Run
from websockets import ConnectionClosedError
from websockets.sync.client import connect, ClientConnection

from neuron import (
    bt,
    CheckpointSubmission,
    get_config,
    ContestId,
    CURRENT_CONTEST,
    find_contest,
    ContestDeviceValidationError,
    Contest,
    Key,
    Uid,
    should_update, SPEC_VERSION,
)

from neuron.submissions import get_submission

from base_validator import API_VERSION
from base_validator.metrics import BenchmarkResults, BenchmarkState, CheckpointBenchmark

from .wandb_args import add_wandb_args

<<<<<<< HEAD
VALIDATOR_VERSION = "2.4.0"
WEIGHTS_VERSION = 28
=======
VALIDATOR_VERSION = "2.3.6"
WEIGHTS_VERSION = 27
>>>>>>> 2a0e40d0

WINNER_PERCENTAGE = 0.8
BUCKET_STEP_THRESHOLD = 1.01
IMPROVEMENT_BENCHMARK_PERCENTAGE = 1.10

WinnerList: TypeAlias = list[tuple[Uid, float]]


@dataclass
class ContestSubmissionsBucket:
    scores: WinnerList
    previous_day_winners: bool = False


def _get_incentive(rank: int, sequence_ratio: float):
    return WINNER_PERCENTAGE * (sequence_ratio ** rank)


def _winner_percentage_sequence_ratio(sample_count: int):
    if not sample_count:
        return 1 - WINNER_PERCENTAGE

    if sample_count == 1:
        return 1 / WINNER_PERCENTAGE

    polynomial = Polynomial([1 - WINNER_PERCENTAGE, -1] + ([0.0] * (sample_count - 2)) + [WINNER_PERCENTAGE])
    real_roots = [float(real(root)) for root in polynomial.roots() if isreal(root) and root >= 0.0]

    return real_roots[0]


class ContestState:
    id: ContestId
    miner_score_version: int
    submission_spec_version: int
    miner_info: list[CheckpointSubmission | None]

    def __init__(
        self,
        contest_id: ContestId,
        miner_info: list[CheckpointSubmission | None],
    ):
        self.id = contest_id
        self.miner_score_version = WEIGHTS_VERSION
        self.miner_info = miner_info

    # Backwards compatibility
    def __setstate__(self, state):
        if "miner_score_versions" in state:
            del state["miner_score_versions"]

        self.miner_score_version = state.get("miner_score_version", 0)
        self.submission_spec_version = state.get("submission_spec_version", 0)
        self.__dict__.update(state)

    def __repr__(self):
        return f"ContestState(id={self.id}, miner_score_version={self.miner_score_version}, miner_info={self.miner_info})"


class Validator:
    config: bt.config
    subtensor: bt.subtensor
    metagraph: bt.metagraph
    wallet: bt.wallet
    uid: Uid

    hotkeys: list[Key]
    step: int

    last_day: date | None
    contest_state: ContestState | None
    previous_day_winners: WinnerList
    benchmarking: bool

    wandb_run: Run | None
    wandb_run_date: date | None

    current_block: int
    last_block_fetch: datetime | None = None
    attempted_set_weights: bool = False

    benchmarks: list[CheckpointBenchmark | None]
    failed: set[int]
    contest: Contest

    websocket: ClientConnection

    def __init__(self):
        self.config = get_config(Validator.add_extra_args)

        if not self.config.benchmarker_api:
            raise ValueError("--benchmarker_api required")

        from .diagnostics import save_validator_diagnostics
        save_validator_diagnostics(self.config)

        bt.logging.info("Setting up bittensor objects")

        self.subtensor = bt.subtensor(config=self.config)
        self.metagraph = self.subtensor.metagraph(netuid=self.config.netuid)
        self.wallet = bt.wallet(config=self.config)

        self.hotkeys = self.metagraph.hotkeys
        hotkey = self.wallet.hotkey.ss58_address
        if hotkey not in self.hotkeys:
            bt.logging.error(f"Hotkey '{hotkey}' has not been registered in SN{self.config.netuid}!")
            exit(1)

        self.uid = self.hotkeys.index(hotkey)
        self.step = 0

        self.last_day = None
        self.contest_state = None
        self.previous_day_winners = []
        self.benchmarking = False

        self.wandb_run = None
        self.wandb_run_date = None

        self.benchmarks = self.clear_benchmarks()
        self.failed = set()

        self.load_state()
        self.start_wandb_run()

        self.contest = find_contest(self.contest_state.id) if self.contest_state else CURRENT_CONTEST

        self.websocket = self.connect_to_api()
        Thread(target=self.api_logs).start()

    def new_wandb_run(self):
        """Creates a new wandb run to save information to."""
        day = self.last_day or self.current_time().date()

        if self.wandb_run and self.wandb_run_date == day:
            return

        hotkey = self.wallet.hotkey.ss58_address
        uid = self.metagraph.hotkeys.index(hotkey)
        netuid = self.metagraph.netuid

        name = f"validator-{uid}-{day.year}-{day.month}-{day.day}"

        contest_id = self.contest_state.id if self.contest_state else CURRENT_CONTEST.id

        signing_message = f"{uid}:{hotkey}:{contest_id.name}"
        signature = f"0x{self.wallet.hotkey.sign(signing_message).hex()}"

        self.wandb_run = wandb.init(
            name=name,
            id=name,
            resume="allow",
            mode="offline" if self.config.wandb.offline else "online",
            project=self.config.wandb.project_name,
            entity=self.config.wandb.entity,
            notes=self.config.wandb.notes,
            config={
                "hotkey": hotkey,
                "type": "validator",
                "uid": uid,
                "contest": contest_id.name,
                "signature": signature,
            },
            allow_val_change=True,
            anonymous="allow",
            tags=[
                f"version_{VALIDATOR_VERSION}",
                f"sn{netuid}",
            ],
        )

        self.wandb_run_date = day

        bt.logging.debug(f"Started a new wandb run: {name}")

    def start_wandb_run(self):
        if self.config.wandb.off:
            return

        if self.wandb_run:
            bt.logging.info("New contest day, starting a new wandb run.")

            self.wandb_run.finish()

        self.new_wandb_run()

    def send_wandb_metrics(self, ranks: dict[Uid, tuple[int, bool]] | None = None):
        if not self.wandb_run:
            return

        bt.logging.info("Uploading benchmarks to wandb")

        log_data = {}

        for uid, benchmark in enumerate(self.benchmarks):
            if not benchmark:
                continue

            miner_info = self.contest_state.miner_info[uid]
            if not miner_info:
                continue

            data = {
                "model": miner_info.repository,
                "revision": miner_info.revision,
                "baseline_generation_time": benchmark.baseline.generation_time,
                "generation_time": benchmark.model.generation_time,
                "similarity": benchmark.similarity_score,
                "baseline_size": benchmark.baseline.size,
                "size": benchmark.model.size,
                "baseline_vram_used": benchmark.baseline.vram_used,
                "vram_used": benchmark.model.vram_used,
                "baseline_watts_used": benchmark.baseline.watts_used,
                "watts_used": benchmark.model.watts_used,
                "hotkey": self.hotkeys[uid],
            }

            if ranks and uid in ranks:
                rank, multiday_winner = ranks.get(uid)
                data["rank"] = rank
                data["multiday_winner"] = multiday_winner

            log_data[str(uid)] = data

        self.wandb_run.log(data=log_data)

        bt.logging.info(log_data)
        bt.logging.info("Benchmarks uploaded to wandb")

    @classmethod
    def add_extra_args(cls, argument_parser: ArgumentParser):
        argument_parser.add_argument(
            "--epoch_length",
            type=int,
            help="The default epoch length (how often we pull the metagraph, measured in 12 second blocks).",
            default=100,
        )

        argument_parser.add_argument(
            "--benchmarker_api",
            type=str,
            help="The API route to the validator benchmarking API.",
        )

        argument_parser.add_argument(
            "--blacklist.coldkeys",
            type=str,
            nargs="*",
            default=["5CCefwu4fFXkBorK4ETJpaijXTG3LD5J2kBb7U5aEP4eABny"],
        )

        argument_parser.add_argument(
            "--blacklist.hotkeys",
            type=str,
            nargs="*",
            default=[],
        )

        add_wandb_args(argument_parser)

    def state_path(self):
        full_path = expanduser(
            "{}/{}/{}/netuid{}/{}".format(
                self.config.logging.logging_dir,
                self.config.wallet.name,
                self.config.wallet.hotkey,
                self.config.netuid,
                "validator",
            )
        )

        makedirs(full_path, exist_ok=True)

        return join(full_path, "state.bin")

    def save_state(self):
        """Saves the state of the validator to a file."""
        bt.logging.info("Saving validator state.")

        # Save the state of the validator to file.
        with open(self.state_path(), "wb") as file:
            dump(
                {
                    "step": self.step,
                    "hotkeys": self.hotkeys,
                    "benchmarks": self.benchmarks,
                    "failed": self.failed,
                    "last_day": self.last_day,
                    "contest_state": self.contest_state,
                    "previous_day_winners": self.previous_day_winners,
                    "benchmarking": self.benchmarking,
                },
                file,
            )

    def load_state(self):
        """Loads the state of the validator from a file."""
        bt.logging.info("Loading validator state.")

        path = self.state_path()

        if not isfile(path):
            return

        # Load the state of the validator from file.
        with open(path, "rb") as file:
            state = load(file)

        self.step = state["step"]
        self.hotkeys = state["hotkeys"]
        self.benchmarks = state.get("benchmarks", self.benchmarks)
        self.failed = state.get("failed", self.failed)
        self.last_day = state["last_day"]
        self.contest_state = state["contest_state"]
        self.previous_day_winners = (
            state.get("previous_day_winners", self.previous_day_winners) or
            self.previous_day_winners
        )
        self.benchmarking = state.get("benchmarking", self.benchmarking)

        if self.contest_state:
            if self.contest_state.miner_score_version != WEIGHTS_VERSION:
                bt.logging.warning(
                    f"Contest state has outdated weights version: {self.contest_state.miner_score_version}, "
                    f"current version: {WEIGHTS_VERSION}. Resetting benchmarks."
                )

                self.benchmarks = self.clear_benchmarks()
                self.failed.clear()
                self.contest_state.miner_score_version = WEIGHTS_VERSION

            if self.contest_state.submission_spec_version != SPEC_VERSION:
                bt.logging.warning(
                    f"Contest state has outdated spec version: {self.contest_state.submission_spec_version}, "
                    f"current version: {SPEC_VERSION}. Resetting benchmarks."
                )

                self.benchmarks = self.clear_benchmarks()
                self.failed.clear()

                self.benchmarking = True
                self.contest_state.miner_info = self.get_miner_submissions()
                self.contest_state.submission_spec_version = SPEC_VERSION

    def clear_benchmarks(self) -> list[CheckpointSubmission | None]:
        return [None] * self.metagraph.n.item()

    def reset_miner(self, uid: Uid):
        self.benchmarks[uid] = None

        if uid in self.failed:
            self.failed.remove(uid)

    def set_miner_benchmarks(self, uid: Uid, benchmark: CheckpointBenchmark | None):
        self.benchmarks[uid] = benchmark

        if not benchmark:
            self.failed.add(uid)

    def resize(self):
        new_data = self.clear_benchmarks()
        length = len(self.metagraph.hotkeys)
        new_data[:length] = self.benchmarks[:length]
        self.benchmarks = new_data

    def get_sorted_contestants(self) -> list[tuple[Uid, float]]:
        contestants = [
            (uid, metric_data.calculate_score())
            for uid, metric_data in enumerate(self.benchmarks)
            if metric_data
        ]

        return sorted(contestants, key=itemgetter(1))

    def sync(self):
        block = self.block

        # --- Check for registration.
        if not self.subtensor.is_hotkey_registered(
            netuid=self.config.netuid,
            hotkey_ss58=self.wallet.hotkey.ss58_address,
            block=block,
        ):
            bt.logging.error(
                f"Wallet: {self.wallet} is not registered on netuid {self.config.netuid}."
                f" Please register the hotkey using `btcli subnets register` before trying again"
            )

            exit()

        self.metagraph.sync(
            subtensor=self.subtensor,
            block=block,
        )

        if len(self.hotkeys) != len(self.metagraph.hotkeys):
            self.resize()

            if self.contest_state:
                new_miner_info = [None] * self.metagraph.n.item()
                length = len(self.hotkeys)
                new_miner_info[:length] = self.contest_state.miner_info[:length]

                self.contest_state.miner_info = new_miner_info

        for uid, hotkey in enumerate(self.hotkeys):
            if hotkey != self.metagraph.hotkeys[uid]:
                # hotkey has been replaced
                self.reset_miner(uid)

                filtered_winners = [
                    (winner_uid, score)
                    for winner_uid, score in self.previous_day_winners
                    if uid != winner_uid
                ]

                self.previous_day_winners = filtered_winners

                if self.contest_state:
                    self.contest_state.miner_info[uid] = None

        self.hotkeys = self.metagraph.hotkeys

        try:
            self.set_weights()

            self.attempted_set_weights = True

            self.metagraph.sync(
                subtensor=self.subtensor,
                block=block,
            )
        except Exception as e:
            bt.logging.error(f"Failed to set weights", exc_info=e)

    def set_weights(self):
        if self.attempted_set_weights:
            return

        if not self.contest_state:
            bt.logging.info("Will not set weights as the contest state has not been set")
            return

        if self.benchmarking:
            bt.logging.info("Will not set weights as benchmarking is not done")
            return

        bt.logging.info("Setting weights")

        buckets = [ContestSubmissionsBucket(scores) for scores in self.get_score_buckets()]

        if len(self.previous_day_winners):
            winners = self.current_winners()

            if len(winners):
                highest_score = max([score for _, score in winners])

                winner_overrides = [
                    (uid, score)
                    for uid, score in self.previous_day_winners
                    if highest_score <= score * IMPROVEMENT_BENCHMARK_PERCENTAGE
                ]

                if len(winner_overrides):
                    buckets.append(ContestSubmissionsBucket(winner_overrides, previous_day_winners=True))

        highest_bucket = len(buckets) - 1

        ranks: dict[Uid, tuple[int, bool]] = {}

        for index, bucket in enumerate(buckets):
            bucket_rank = highest_bucket - index
            for uid, _ in bucket.scores:
                ranks[uid] = (bucket_rank, bucket.previous_day_winners)

        self.send_wandb_metrics(ranks)

        sequence_ratio = _winner_percentage_sequence_ratio(len(buckets))

        weights = numpy.zeros(self.metagraph.n)

        for index, bucket in enumerate(buckets):
            bucket_incentive = _get_incentive(highest_bucket - index, sequence_ratio)

            for uid, score in bucket.scores:
                weights[uid] = bucket_incentive / len(bucket.scores)

        uids = numpy.indices(weights.shape)[0]

        bt.logging.debug("raw_weights", weights)
        bt.logging.debug("raw_weight_uids", uids)
        # Process the raw weights to final_weights via subtensor limitations.

        (
            processed_weight_uids,
            processed_weights,
        ) = process_weights_for_netuid(
            uids=uids,
            weights=weights,
            netuid=self.config.netuid,
            subtensor=self.subtensor,
            metagraph=self.metagraph,
        )

        bt.logging.debug("processed_weights", processed_weights)
        bt.logging.debug("processed_weight_uids", processed_weight_uids)

        # Convert to uint16 weights and uids.
        (
            uint_uids,
            uint_weights,
        ) = convert_weights_and_uids_for_emit(
            uids=processed_weight_uids, weights=processed_weights
        )

        bt.logging.debug("uint_weights", uint_weights)
        bt.logging.debug("uint_uids", uint_uids)

        result, message = self.subtensor.set_weights(
            self.wallet,
            self.metagraph.netuid,
            uint_uids,
            uint_weights,
            WEIGHTS_VERSION,
        )

        if result:
            bt.logging.info(f"set_weights successful, {message}")
        else:
            bt.logging.warning(f"set_weights failed, {message}")

    def get_score_buckets(self) -> list[WinnerList]:
        sorted_contestants = cast(list[tuple[Uid, float]], self.get_sorted_contestants())

        buckets: list[WinnerList] = [[]]

        last_score = sorted_contestants[0][1] if len(sorted_contestants) else None

        for contestant in sorted_contestants:
            _, score = contestant

            if last_score and score > last_score * BUCKET_STEP_THRESHOLD:
                # New bucket
                buckets.append([contestant])
            else:
                buckets[len(buckets) - 1].append(contestant)

            last_score = score

        return buckets

    def current_winners(self) -> WinnerList:
        return [(uid, score) for uid, score in self.get_score_buckets()[-1] if score > 0.0]

    def get_miner_submissions(self):
        visited_repositories: dict[str, tuple[Uid, int]] = {}
        visited_revisions: dict[str, tuple[Uid, int]] = {}

        miner_info: list[CheckpointSubmission | None] = []

        block = self.block

        for uid in tqdm(range(self.metagraph.n.item())):
            hotkey = self.metagraph.hotkeys[uid]

            if (
                hotkey in self.config.blacklist.hotkeys or
                self.metagraph.coldkeys[uid] in self.config.blacklist.coldkeys
            ):
                miner_info.append(None)
                continue

            error: Exception | None = None

            for attempt in range(3):
                try:
                    if attempt:
                        bt.logging.warning(f"Failed to get submission, attempt #{attempt + 1}")
                    else:
                        bt.logging.info(f"Getting submission for hotkey {hotkey}")

                    submission = get_submission(
                        self.subtensor,
                        self.metagraph,
                        hotkey,
                        block,
                    )

                    break
                except Exception as e:
                    error = e
                    time.sleep(0.1)
                    continue
            else:
                raise error

            if not submission:
                miner_info.append(None)
                continue

            info, block = submission

            existing_repository_submission = visited_repositories.get(info.repository)
            existing_revision_submission = visited_revisions.get(info.revision)

            if existing_repository_submission and existing_revision_submission:
                existing_submission = min(existing_repository_submission, existing_revision_submission, key=itemgetter(1))
            else:
                existing_submission = existing_repository_submission or existing_revision_submission

            if existing_submission:
                existing_uid, existing_block = existing_submission

                if block > existing_block:
                    miner_info.append(None)
                    continue

                miner_info[existing_uid] = None

            miner_info.append(info)
            visited_repositories[info.repository] = uid, block
            visited_revisions[info.revision] = uid, block

            time.sleep(0.2)

        return miner_info

    def connect_to_api(self):
        url: str = self.config.benchmarker_api.replace("http", "ws")

        websocket = connect(f"{url}/logs")

        try:
            version = json.loads(websocket.recv())["version"]
        except:
            raise RuntimeError("Validator API out of date")

        if version != API_VERSION:
            raise RuntimeError(
                f"Validator API has mismatched version, received {version} but expected {API_VERSION}"
            )

        return websocket

    def api_logs(self):
        while True:
            try:
                for line in self.websocket:
                    output = sys.stderr if line.startswith("err:") else sys.stdout

                    print(f"[API] -{line[4:]}", file=output)
            except ConnectionClosedError:
                self.websocket = self.connect_to_api()

    def start_benchmarking(self, submissions: dict[Key, CheckpointSubmission]):
        bt.logging.info(f"Sending {submissions} for testing")

        submissions_json = RootModel[dict[Key, CheckpointSubmission]](submissions).model_dump_json()

        state_response = requests.post(
            f"{self.config.benchmarker_api}/start",
            headers={"Content-Type": "application/json"},
            data=submissions_json,
        )

        state_response.raise_for_status()

    def current_time(self):
        return datetime.now(tz=ZoneInfo("America/New_York"))

    def non_tested_miners(self):
        return list(
            {
                uid
                for uid, benchmark in enumerate(self.benchmarks)
                if self.contest_state.miner_info[uid] and not benchmark and uid not in self.failed
            }
        )

    def do_step(self, block: int):
        now = self.current_time()

        if (not self.last_day or self.last_day < now.date()) and now.hour >= 12:
            # Past noon, should start collecting submissions
            bt.logging.info("Collecting all submissions")

            miner_info = self.get_miner_submissions()

            bt.logging.info(f"Got {miner_info} submissions")

            if not self.contest_state or self.contest_state.id != CURRENT_CONTEST.id:
                # New contest, restart
                bt.logging.info(f"Working on contest {self.contest.id.name} today's submissions")

                submissions = {
                    self.metagraph.hotkeys[uid]: submission
                    for uid, submission in enumerate(miner_info)
                    if submission
                }

                self.start_benchmarking(submissions)

                self.contest = CURRENT_CONTEST

                self.benchmarks = self.clear_benchmarks()
                self.failed.clear()

                self.contest_state = ContestState(self.contest.id, miner_info)
                self.previous_day_winners = []
            else:
                updated_uids = [
                    uid
                    for uid in range(self.metagraph.n.item())
                    if should_update(self.contest_state.miner_info[uid], miner_info[uid])
                ] + self.non_tested_miners()

                submissions = {
                    self.metagraph.hotkeys[uid]: miner_info[uid]
                    for uid in set(updated_uids)
                    if miner_info[uid]
                }

                self.start_benchmarking(submissions)

                bt.logging.info(f"Miners {updated_uids} changed their submissions or have not been tested yet")

                for uid in updated_uids:
                    self.reset_miner(uid)

                self.contest_state.miner_info = miner_info

                winners = self.current_winners()

                if len(winners):
                    if len(self.previous_day_winners):
                        bucket_score = min([score for _, score in self.previous_day_winners])

                        new_winners = [
                            (uid, score)
                            for uid, score in winners
                            if bucket_score <= score * IMPROVEMENT_BENCHMARK_PERCENTAGE
                        ]

                        if len(new_winners):
                            # New winner
                            self.previous_day_winners = new_winners
                    else:
                        self.previous_day_winners = winners

            self.last_day = now.date()

            self.start_wandb_run()

            self.benchmarking = True

            self.step += 1
            return

        last_update = self.metagraph.last_update[self.uid]
        blocks_elapsed = block - last_update

        if blocks_elapsed >= self.config.epoch_length:
            bt.logging.info(f"{blocks_elapsed} blocks since last update, resyncing metagraph")
            self.sync()

            # Recalculate in-case weights were set
            blocks_elapsed = block - self.metagraph.last_update[self.uid]
        else:
            bt.logging.info(
                f"{blocks_elapsed} since last update, "
                f"{self.config.epoch_length - blocks_elapsed} blocks remaining until metagraph sync"
            )

        if not self.benchmarking:
            self.step += 1

            if self.contest_state:
                remaining = self.non_tested_miners()

                if len(remaining):
                    submissions = {
                        self.metagraph.hotkeys[uid]: self.contest_state.miner_info[uid]
                        for uid in remaining
                    }

                    self.start_benchmarking(submissions)
                    self.benchmarking = True

                    self.save_state()

                    return

            blocks_to_wait = self.config.epoch_length - blocks_elapsed

            if blocks_to_wait <= 0:
                # Randomize in case multiple validators are in this same state,
                # to avoid multiple validators setting weights all in the same block
                blocks_to_wait = random.randint(1, 10)

            bt.logging.info(f"Nothing to do in this step, sleeping for {blocks_to_wait} blocks")
            time.sleep(blocks_to_wait * 12)

            return

        state_response = requests.get(f"{self.config.benchmarker_api}/state")

        state_response.raise_for_status()

        result = BenchmarkResults.model_validate(state_response.json())

        if result.state == BenchmarkState.NOT_STARTED:
            # API likely crashed or got restarted, need to re-benchmark any submissions sent to API
            bt.logging.info(
                "API in different state than expected, likely restarted. "
                "Sending submissions again for testing"
            )

            submissions = {
                self.metagraph.hotkeys[uid]: self.contest_state.miner_info[uid]
                for uid in self.non_tested_miners()
            }

            self.start_benchmarking(submissions)

            self.step += 1

            self.save_state()
            return

        for hotkey, benchmark in result.results.items():
            bt.logging.info(f"Updating {hotkey}'s benchmarks to {benchmark}")
            if hotkey in self.metagraph.hotkeys:
                self.set_miner_benchmarks(self.metagraph.hotkeys.index(hotkey), benchmark)

        self.send_wandb_metrics()

        if result.state == BenchmarkState.FINISHED:
            bt.logging.info(
                "Benchmarking API has reported submission testing as done. "
                "Miner metrics updated:"
            )
            bt.logging.info(self.benchmarks)

            self.benchmarking = False
            self.step += 1

            self.save_state()
            return

        self.save_state()

        blocks_to_wait = self.config.epoch_length * 3
        bt.logging.info(f"Benchmarking in progress, sleeping for {blocks_to_wait} blocks")
        time.sleep(blocks_to_wait * 12)

        self.step += 1

    @property
    def block(self):
        if not self.last_block_fetch or (datetime.now() - self.last_block_fetch).seconds >= 12:
            self.current_block = self.subtensor.get_current_block()
            self.last_block_fetch = datetime.now()
            self.attempted_set_weights = False

        return self.current_block

    def run(self):
        while True:
            current_block = self.block

            try:
                bt.logging.info(f"Step {self.step}, block {current_block}")

                self.do_step(current_block)
            except Exception as e:
                if not isinstance(e, ContestDeviceValidationError):
                    bt.logging.error(f"Error during validation step {self.step}", exc_info=e)
                    continue

                raise


def main():
    Validator().run()


if __name__ == '__main__':
    main()<|MERGE_RESOLUTION|>--- conflicted
+++ resolved
@@ -47,13 +47,8 @@
 
 from .wandb_args import add_wandb_args
 
-<<<<<<< HEAD
 VALIDATOR_VERSION = "2.4.0"
 WEIGHTS_VERSION = 28
-=======
-VALIDATOR_VERSION = "2.3.6"
-WEIGHTS_VERSION = 27
->>>>>>> 2a0e40d0
 
 WINNER_PERCENTAGE = 0.8
 BUCKET_STEP_THRESHOLD = 1.01
