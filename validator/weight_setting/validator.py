--- conflicted
+++ resolved
@@ -296,20 +296,17 @@
 
             benchmark_data[str(uid)] = data
 
-        self.wandb_run.log(data={
+        log_data = {
             "average_benchmark_time": average_time,
             "submissions": submission_data,
             "benchmarks": benchmark_data,
             "invalid": list(self.failed),
-        })
-
-<<<<<<< HEAD
-        bt.logging.info(benchmark_data)
-        bt.logging.info("Benchmarks uploaded to wandb")
-=======
+        }
+
+        self.wandb_run.log(data=log_data)
+
         logger.info(log_data)
         logger.info("Benchmarks uploaded to wandb")
->>>>>>> 397ce92e
 
     @classmethod
     def add_extra_args(cls, argument_parser: ArgumentParser):
