import asyncio
import random
from argparse import ArgumentParser
from asyncio import sleep
from datetime import date, datetime, timedelta, time
from itertools import islice
from json import JSONDecodeError
from math import ceil
from operator import itemgetter, attrgetter
from os import makedirs
from os.path import isfile
from pathlib import Path
from pickle import dump, load
from ssl import SSLEOFError
from typing import Any

import requests
import wandb

from base_validator import BenchmarkState, BenchmarkResults, AutoUpdater
from fiber.chain.chain_utils import load_hotkey_keypair
from fiber.chain.interface import get_substrate
from fiber.chain.metagraph import Metagraph
from fiber.chain.weights import set_node_weights
from fiber.logging_utils import get_logger
from substrateinterface.exceptions import SubstrateRequestException
from substrateinterface import SubstrateInterface, Keypair
from tqdm import tqdm
from wandb.sdk.wandb_run import Run

from neuron import (
    get_config,
    ContestId,
    CURRENT_CONTEST,
    INPUTS_ENDPOINT,
    find_contest,
    ContestDeviceValidationError,
    Contest,
    Key,
    Uid,
    MinerModelInfo,
    TIMEZONE,
    ModelRepositoryInfo,
    SPEC_VERSION,
    get_submission,
    BENCHMARKS_VERSION,
)
from neuron.submission_tester import (
    CheckpointBenchmark,
    MetricData,
)
from .benchmarking_api import BenchmarkingApi, benchmarking_api
from .wandb_args import add_wandb_args
from .winner_selection import get_scores, get_contestant_scores, get_tiers, get_contestant_tier

<<<<<<< HEAD
VALIDATOR_VERSION: tuple[int, int, int] = (5, 1, 6)
=======
VALIDATOR_VERSION: tuple[int, int, int] = (5, 1, 8)
>>>>>>> c7c5f451
VALIDATOR_VERSION_STRING = ".".join(map(str, VALIDATOR_VERSION))

WEIGHTS_VERSION = (
    VALIDATOR_VERSION[0] * 10000 +
    VALIDATOR_VERSION[1] * 100 +
    VALIDATOR_VERSION[2]
)

COLLECTED_SUBMISSIONS_VERSION = SPEC_VERSION * 10 + 1

logger = get_logger(__name__)


class ContestState:
    id: ContestId
    miner_score_version: int
    submission_spec_version: int
    miner_info: list[MinerModelInfo | None]

    def __init__(
        self,
        contest_id: ContestId,
        miner_info: list[MinerModelInfo | None],
    ):
        self.id = contest_id
        self.miner_score_version = BENCHMARKS_VERSION
        self.miner_info = miner_info

    def __setstate__(self, state):
        self.miner_score_version = state.get("miner_score_version", 0)
        self.submission_spec_version = state.get("submission_spec_version", 0)
        self.__dict__.update(state)

    def __repr__(self):
        return f"ContestState(id={self.id}, miner_score_version={self.miner_score_version}, miner_info={self.miner_info})"


class Validator:
    auto_updater: AutoUpdater
    config: dict[str, Any]
    substrate: SubstrateInterface
    metagraph: Metagraph
    keypair: Keypair
    uid: Uid

    hotkeys: list[Key]
    step: int

    last_day: date | None
    contest_state: ContestState | None
    benchmarking: bool
    benchmarking_api_urls: list[str]
    benchmarking_apis: list[BenchmarkingApi]

    wandb_run: Run | None
    wandb_run_date: date | None

    current_block: int
    last_block_fetch: datetime | None = None
    last_metagraph_sync: int = 0
    attempted_set_weights: bool = False

    benchmarks: list[CheckpointBenchmark | None]
    last_benchmarks: list[CheckpointBenchmark | None]
    baseline_metrics: MetricData | None
    average_benchmarking_time: float | None
    benchmarking_state: BenchmarkState
    invalid: dict[int, str]
    contest: Contest

    def __init__(self):
        self.auto_updater = AutoUpdater(update_dependencies=False)
        self.config = get_config(Validator.add_extra_args)

        from .diagnostics import save_validator_diagnostics
        save_validator_diagnostics(self.config)

        logger.info(f"Validator version {VALIDATOR_VERSION_STRING}! Loading...")

        self.substrate = get_substrate(
            subtensor_network=self.config["subtensor.network"],
            subtensor_address=self.config["subtensor.chain_endpoint"]
        )

        self.metagraph = Metagraph(
            self.substrate,

            netuid=self.config["netuid"],
            load_old_nodes=False,
        )

        self.metagraph.sync_nodes()

        self.keypair = load_hotkey_keypair(
            wallet_name=self.config["wallet.name"],
            hotkey_name=self.config["wallet.hotkey"],
        )

        self.hotkeys = list(self.metagraph.nodes.keys())

        hotkey = self.keypair.ss58_address

        self.uid = self.hotkeys.index(hotkey)
        self.step = 0

        self.last_day = None
        self.contest_state = None
        self.benchmarking = False
        self.benchmarking_api_urls = self.config["benchmarker_api"]

        self.wandb_run = None
        self.wandb_run_date = None

        self.benchmarks = self.clear_benchmarks()
        self.last_benchmarks = self.clear_benchmarks()
        self.baseline_metrics = None
        self.average_benchmarking_time = None
        self.benchmarking_state = BenchmarkState.NOT_STARTED
        self.invalid = {}

        self.load_state()
        self.start_wandb_run()

        self.contest = find_contest(self.contest_state.id) if self.contest_state else CURRENT_CONTEST

    def start_wandb_run(self):
        if self.config["wandb.off"]:
            return

        if self.wandb_run:
            logger.info("New contest day, starting a new wandb run.")
            self.wandb_run.finish()

        hotkey = self.keypair.ss58_address
        day = self.last_day or self.current_time().date()
        name = f"validator-{self.uid}-{day.year}-{day.month}-{day.day}"

        contest_id = self.contest_state.id if self.contest_state else CURRENT_CONTEST.id

        signing_message = f"{name}:{hotkey}:{contest_id.name}"
        signature = f"0x{self.keypair.sign(signing_message).hex()}"

        self.wandb_run = wandb.init(
            name=name,
            id=name,
            resume="allow",
            mode="offline" if self.config["wandb.offline"] else "online",
            project=self.config["wandb.project_name"],
            entity=self.config["wandb.entity"],
            notes=self.config["wandb.notes"],
            config={
                "hotkey": hotkey,
                "type": "validator",
                "uid": self.uid,
                "contest": contest_id.name,
                "signature": signature,
            },
            allow_val_change=True,
            anonymous="allow",
            tags=[
                f"version_{VALIDATOR_VERSION_STRING}",
                f"sn{self.metagraph.netuid}",
            ],
        )

        self.wandb_run_date = day
        self.wandb_run.log(data={"benchmarking_state": self.benchmarking_state.name})

        logger.debug(f"Started a new wandb run: {name}")

    def send_wandb_metrics(self):
        if not self.wandb_run:
            return

        submission_data = {
            str(uid): {
                "hotkey": self.hotkeys[uid],
                "repository": info.repository.url,
                "revision": info.repository.revision,
                "block": info.block,
            }
            for uid, info in enumerate(self.contest_state.miner_info)
            if info
        }

        log_data = {
            "submissions": submission_data,
            "benchmarks": self.get_wandb_benchmarks(self.benchmarks),
            "last_benchmarks": self.get_wandb_benchmarks(self.last_benchmarks),
            "invalid": self.invalid,
            "benchmarking_state": self.benchmarking_state.name,
        }

        if self.average_benchmarking_time:
            log_data["average_benchmark_time"] = self.average_benchmarking_time

        if self.baseline_metrics:
            log_data["baseline"] = self.baseline_metrics.model_dump()

        self.wandb_run.log(data=log_data)

        logger.info("Benchmarks uploaded to wandb")

    def get_wandb_benchmarks(self, benchmarks: list[CheckpointBenchmark | None]):
        benchmark_data = {}
        tiers: list[list[Uid]] = []

        if self.baseline_metrics:
            contestants = get_contestant_scores(benchmarks, self.baseline_metrics)
            tiers = get_tiers(contestants)

        for uid, benchmark in enumerate(benchmarks):
            if not benchmark:
                continue

            miner_info = self.contest_state.miner_info[uid]
            if not miner_info:
                continue

            data = {
               "similarity": benchmark.average_similarity,
               "min_similarity": benchmark.min_similarity,
            } | benchmark.model_dump()

            if self.baseline_metrics:
                data["score"] = benchmark.calculate_score(self.baseline_metrics)
            if tiers:
                data["tier"] = get_contestant_tier(tiers, uid)

            benchmark_data[str(uid)] = data

        return benchmark_data

    @classmethod
    def add_extra_args(cls, argument_parser: ArgumentParser):
        argument_parser.add_argument(
            "--epoch_length",
            type=int,
            help="The default epoch length (how often we pull the metagraph, measured in 12 second blocks).",
            default=100,
        )

        argument_parser.add_argument(
            "--benchmarker_api",
            type=str,
            nargs="*",
            help="The API route to the validator benchmarking API.",
            required=True,
        )

        argument_parser.add_argument(
            "--delayed_weights.off",
            action="store_true",
            help="Turn off delayed weight setting.",
            default=True,
        )

        add_wandb_args(argument_parser)

    @property
    def state_path(self):
        full_path = (
            Path.home() /
            ".bittensor" /
            "miners" /
            self.config["wallet.name"] /
            self.config["wallet.hotkey"] /
            f"netuid{self.metagraph.netuid}" /
            "validator"
        )

        makedirs(full_path, exist_ok=True)

        return full_path / "state.bin"

    def save_state(self):
        """Saves the state of the validator to a file."""
        logger.info("Saving validator state.")

        # Save the state of the validator to file.
        with open(self.state_path, "wb") as file:
            dump(
                {
                    "step": self.step,
                    "hotkeys": self.hotkeys,
                    "benchmarks": self.benchmarks,
                    "last_benchmarks": self.last_benchmarks,
                    "baseline_benchmarks": self.baseline_metrics,
                    "average_benchmarking_time": self.average_benchmarking_time,
                    "benchmarking_state": self.benchmarking_state,
                    "invalid": self.invalid,
                    "last_day": self.last_day,
                    "contest_state": self.contest_state,
                    "benchmarking": self.benchmarking,
                    "last_metagraph_sync": self.last_metagraph_sync,
                },
                file,
            )

    def load_state(self):
        """Loads the state of the validator from a file."""
        path = self.state_path

        if not isfile(path):
            return

        logger.info("Loading validator state.")

        # Load the state of the validator from file.
        with open(path, "rb") as file:
            state = load(file)

        self.step = state["step"]
        self.hotkeys = state["hotkeys"]
        self.benchmarks = state.get("benchmarks", self.benchmarks)
        self.last_benchmarks = state.get("last_benchmarks", self.last_benchmarks)
        self.baseline_metrics = state.get("baseline_benchmarks", self.baseline_metrics)
        self.average_benchmarking_time = state.get("average_benchmarking_time", self.average_benchmarking_time)
        self.benchmarking_state = state.get("benchmarking_state", self.benchmarking_state)
        self.invalid = state.get("invalid", self.invalid)
        self.last_day = state["last_day"]
        self.contest_state = state["contest_state"]
        self.benchmarking = state.get("benchmarking", self.benchmarking)
        self.last_metagraph_sync = state.get("last_metagraph_sync", self.last_metagraph_sync)

        if self.contest_state:
            if self.contest_state.miner_score_version != BENCHMARKS_VERSION:
                logger.warning(
                    f"Contest state has outdated weights version: {self.contest_state.miner_score_version}, "
                    f"current version: {BENCHMARKS_VERSION}. Resetting benchmarks."
                )

                self.benchmarks = self.clear_benchmarks()
                self.invalid.clear()
                self.contest_state.miner_score_version = BENCHMARKS_VERSION

            if self.contest_state.submission_spec_version != COLLECTED_SUBMISSIONS_VERSION:
                logger.warning(
                    f"Contest state has outdated spec version: {self.contest_state.submission_spec_version}, "
                    f"current version: {COLLECTED_SUBMISSIONS_VERSION}. Resetting benchmarks."
                )

                self.benchmarks = self.clear_benchmarks()
                self.invalid.clear()

                self.benchmarking = True
                self.contest_state.miner_info = self.get_miner_submissions()
                self.contest_state.submission_spec_version = COLLECTED_SUBMISSIONS_VERSION

    def clear_benchmarks(self) -> list[CheckpointBenchmark | None]:
        return [None] * len(self.metagraph.nodes)

    def reset_miner(self, uid: Uid):
        self.benchmarks[uid] = None
        self.last_benchmarks[uid] = None

        if uid in self.invalid:
            del self.invalid[uid]

    def resize(self):
        new_data = self.clear_benchmarks()
        length = len(self.metagraph.nodes)
        new_data[:length] = self.benchmarks[:length]
        self.benchmarks = new_data

    def check_registration(self):
        hotkey = self.keypair.ss58_address
        if hotkey not in self.hotkeys:
            logger.error(
                f"Wallet: {self.keypair} is not registered on netuid {self.metagraph.netuid}."
            )

    def metagraph_nodes(self):
        return sorted(self.metagraph.nodes.values(), key=attrgetter("node_id"))

    def sync_chain_nodes(self, block: int):
        logger.info("Syncing metagraph")

        self.metagraph.sync_nodes()

        self.check_registration()

        if len(self.hotkeys) != len(self.metagraph.nodes):
            self.resize()

            if self.contest_state:
                new_miner_info = [None] * len(self.metagraph.nodes)
                length = len(self.hotkeys)
                new_miner_info[:length] = self.contest_state.miner_info[:length]

                self.contest_state.miner_info = new_miner_info

        nodes = self.metagraph_nodes()

        for uid, hotkey in enumerate(self.hotkeys):
            if hotkey != nodes[uid].hotkey:
                # hotkey has been replaced
                self.reset_miner(uid)

                if self.contest_state:
                    self.contest_state.miner_info[uid] = None

        self.hotkeys = list(self.metagraph.nodes.keys())
        self.last_metagraph_sync = block

    def sync(self, block: int):
        if block - self.last_metagraph_sync > self.config["epoch_length"]:
            self.sync_chain_nodes(block)

        try:
            self.set_weights()

            self.attempted_set_weights = True

            self.sync_chain_nodes(block)
        except SubstrateRequestException as e:
            logger.error(f"Failed to set weights: {e}")
        except Exception as e:
            logger.error(f"Failed to set weights", exc_info=e)

    def set_weights(self):
        if self.attempted_set_weights:
            return

        equal_weights = False
        delayed_weights = not self.config["delayed_weights.off"]
        benchmarks = self.last_benchmarks if delayed_weights else self.benchmarks

        if not delayed_weights and self.benchmarking:
            logger.info("Not setting new weights as benchmarking is not done, reusing old weights")
            delayed_weights = True
            benchmarks = self.last_benchmarks

        if not self.contest_state:
            logger.info("Will not set new weights as the contest state has not been set, setting to all ones")
            equal_weights = True

        elif not self.baseline_metrics:
            logger.info("Will not set new weights as the baseline benchmarks have not been set, setting to all ones")
            equal_weights = True

        elif all(benchmark is None for benchmark in self.last_benchmarks):
            if any(benchmark is not None for benchmark in self.benchmarks):
                logger.info("Setting weights to current benchmarks as the previous day's benchmarks have not been set")
                self.last_benchmarks = self.benchmarks
            elif delayed_weights:
                logger.info("Will not set new weights as the previous day's benchmarks have not been set, setting to all ones")
                equal_weights = True

        if equal_weights:
            uids = list(range(len(self.metagraph.nodes)))
            weights = [1.0] * len(self.metagraph.nodes)

            set_node_weights(
                self.substrate,
                self.keypair,
                node_ids=list(uids),
                node_weights=list(weights),
                netuid=self.metagraph.netuid,
                validator_node_id=self.uid,
                version_key=WEIGHTS_VERSION,
            )

            return

        logger.info("Setting weights")

        blacklisted_keys = self.get_blacklisted_keys()
        for hotkey, node in self.metagraph.nodes.items():
            uid = self.hotkeys.index(hotkey)
            if benchmarks[uid]:
                if self.is_blacklisted(blacklisted_keys, hotkey, node.coldkey):
                    logger.warning(f"Not setting weights for blacklisted hotkey {hotkey}")
                    self.reset_miner(uid)
                elif not self.contest_state.miner_info[uid]:
                    logger.warning(f"Not setting weights for hotkey {hotkey} as their submission was not found")
                    self.reset_miner(uid)

        contestants = get_contestant_scores(benchmarks, self.baseline_metrics)
        tiers = get_tiers(contestants)
        blocks = [info.block if info else None for info in self.contest_state.miner_info]
        weights = get_scores(tiers, blocks, len(self.metagraph.nodes))

        self.send_wandb_metrics()

        if sum(weights) <= 0.0:
            weights = [1.0] * len(self.metagraph.nodes)

        set_node_weights(
            self.substrate,
            self.keypair,
            node_ids=list(range(len(self.metagraph.nodes))),
            node_weights=weights,
            netuid=self.metagraph.netuid,
            validator_node_id=self.uid,
            version_key=WEIGHTS_VERSION,
        )

        self.metagraph.sync_nodes()

    @staticmethod
    def get_blacklisted_keys():
        response = requests.get(
            f"{INPUTS_ENDPOINT}/blacklist", headers={
                "Content-Type": "application/json"
            },
        )

        response.raise_for_status()
        return response.json()

    @staticmethod
    def is_blacklisted(blacklisted_keys: dict, hotkey: str, coldkey: str):
        return hotkey in blacklisted_keys["hotkeys"] or coldkey in blacklisted_keys["coldkeys"]

    def get_miner_submissions(self) -> list[MinerModelInfo | None]:
        visited_repositories: dict[str, tuple[Uid, int]] = {}
        visited_revisions: dict[str, tuple[Uid, int]] = {}
        blacklisted_keys = self.get_blacklisted_keys()

        miner_info: list[MinerModelInfo | None] = []

        for hotkey, node in tqdm(self.metagraph.nodes.items()):
            if self.is_blacklisted(blacklisted_keys, hotkey, node.coldkey):
                miner_info.append(None)
                continue

            logger.info(f"Getting submission for hotkey {hotkey}")

            info = get_submission(
                self.substrate,
                self.metagraph.netuid,
                hotkey,
            )

            if not info:
                miner_info.append(None)
                continue

            existing_repository_submission = visited_repositories.get(info.repository.url)
            existing_revision_submission = visited_revisions.get(info.repository.revision)

            if existing_repository_submission and existing_revision_submission:
                existing_submission = min(
                    existing_repository_submission, existing_revision_submission, key=itemgetter(1)
                )
            else:
                existing_submission = existing_repository_submission or existing_revision_submission

            if existing_submission:
                existing_uid, existing_block = existing_submission

                if info.block > existing_block:
                    miner_info.append(None)
                    continue

                miner_info[existing_uid] = None

            miner_info.append(info)
            visited_repositories[info.repository.url] = node.node_id, info.block
            visited_revisions[info.repository.revision] = node.node_id, info.block

            sleep(0.2)

        return miner_info

    async def send_submissions_to_api(self, apis: list[BenchmarkingApi], submissions: dict[Key, ModelRepositoryInfo]):
        iterator = iter(submissions.items())

        chunk_size = ceil(len(submissions) / len(apis))

        chunks = [
            (api, list(islice(iterator, chunk_size)))
            for api in apis
        ]

        await asyncio.gather(
            *[
                api.start_benchmarking(dict(chunk))
                for api, chunk in chunks
            ],
        )

    def start_benchmarking(self, submissions: dict[Key, ModelRepositoryInfo]):
        return self.send_submissions_to_api(self.benchmarking_apis, submissions)

    @staticmethod
    def current_time():
        return datetime.now(tz=TIMEZONE)

    def non_tested_miners(self):
        return list(
            {
                uid
                for uid, benchmark in enumerate(self.benchmarks)
                if self.contest_state.miner_info[uid] and not benchmark and uid not in self.invalid
            }
        )

    async def do_step(self, block: int):
        now = self.current_time()

        if (not self.last_day or self.last_day < now.date()) and now.hour >= 12:
            # Past noon, should start collecting submissions
            logger.info("Collecting all submissions")

            miner_info = self.get_miner_submissions()

            logger.info(f"Got {len([info for info in miner_info if info])} submissions")

            nodes = self.metagraph_nodes()

            logger.info(f"Working on contest {self.contest.id.name} today's submissions")

            submissions = {
                nodes[uid].hotkey: submission.repository
                for uid, submission in enumerate(miner_info)
                if submission
            }

            await self.start_benchmarking(submissions)

            if not self.contest_state or self.contest_state.id != CURRENT_CONTEST.id:
                # New contest, restart
                self.contest = CURRENT_CONTEST
                self.contest_state = ContestState(self.contest.id, miner_info)
            else:
                self.contest_state.miner_info = miner_info

            self.average_benchmarking_time = None
            self.benchmarking_state = BenchmarkState.NOT_STARTED

            logger.info(f"Setting updated benchmarks")
            self.last_benchmarks = self.benchmarks

            self.benchmarks = self.clear_benchmarks()
            self.invalid.clear()

            self.last_day = now.date()

            self.start_wandb_run()

            self.benchmarking = True

            self.step += 1
            return

        last_update = self.metagraph.nodes[self.keypair.ss58_address].last_updated
        blocks_elapsed = block - last_update
        epoch_length = self.config["epoch_length"]

        if blocks_elapsed >= epoch_length:
            logger.info(f"{blocks_elapsed} blocks since weight setting, attempting to set weights")
            self.sync(block)

            # Recalculate in-case weights were set
            blocks_elapsed = block - self.metagraph.nodes[self.keypair.ss58_address].last_updated
        else:
            logger.info(
                f"{blocks_elapsed} since last update, "
                f"{epoch_length - blocks_elapsed} blocks remaining until weight setting"
            )

        if not self.benchmarking:
            self.step += 1

            if self.contest_state:
                remaining = self.non_tested_miners()

                if len(remaining):
                    nodes = self.metagraph_nodes()

                    submissions = {
                        nodes[uid].hotkey: self.contest_state.miner_info[uid].repository
                        for uid in remaining
                    }

                    await self.start_benchmarking(submissions)
                    self.benchmarking = True

                    self.save_state()

                    return

            blocks_to_wait = epoch_length - blocks_elapsed

            if blocks_to_wait <= 0:
                # Randomize in case multiple validators are in this same state,
                # to avoid multiple validators setting weights all in the same block
                blocks_to_wait = random.randint(1, 10)

            await self.sleep_for_blocks(now, blocks_to_wait, "Nothing to do in this step")

            return

        states: tuple[BenchmarkResults] = await asyncio.gather(
            *[
                api.state()
                for api in self.benchmarking_apis
            ],
        )

        not_started = []
        in_progress = []
        finished = []

        for index, result in enumerate(states):
            match result.state:
                case BenchmarkState.NOT_STARTED:
                    not_started.append((index, result))
                case BenchmarkState.IN_PROGRESS:
                    in_progress.append((index, result))
                case BenchmarkState.FINISHED:
                    finished.append((index, result))

            if result.baseline_metrics and self.baseline_metrics != result.baseline_metrics:
                self.baseline_metrics = result.baseline_metrics
                logger.info(f"Updated baseline benchmarks to {result.baseline_metrics}")

        self.benchmarking_state = min((result.state for result in states), key=lambda state: state.value)

        with_results = in_progress + finished

        if not_started:
            api_indices = list(map(itemgetter(0), not_started))

            api_names = ",".join(
                str(index + 1)
                for index in api_indices
            )

            # API likely crashed or got restarted, need to re-benchmark any submissions sent to API
            logger.info(
                f"APIs {api_names} are in a different state than expected, likely restarted. "
                "Sending submissions again for testing"
            )

            nodes = self.metagraph_nodes()

            submissions = {
                nodes[uid].hotkey: self.contest_state.miner_info[uid].repository
                for uid in self.non_tested_miners()
            }

            apis = [
                self.benchmarking_apis[index]
                for index in api_indices
            ]

            await self.send_submissions_to_api(apis, submissions)

            if not with_results:
                self.step += 1
                self.save_state()

                return

        benchmark_times = [
            result.average_benchmark_time
            for _, result in with_results
            if result.average_benchmark_time
        ]

        for _, result in with_results:
            for hotkey, benchmark in result.results.items():
                if not hotkey in self.hotkeys:
                    logger.info(f"{hotkey} not found, skipping")
                    continue

                uid = self.hotkeys.index(hotkey)

                if not self.contest_state.miner_info[uid]:
                    logger.info(f"{hotkey} has no submission, skipping")
                    continue

                if benchmark and self.benchmarks[uid] != benchmark:
                    logger.info(f"Updating {hotkey}'s benchmarks to {benchmark}")
                self.benchmarks[uid] = benchmark

            for hotkey, error_message in result.invalid.items():
                uid = self.hotkeys.index(hotkey)
                if error_message != self.invalid.get(uid):
                    logger.info(f"Marking {hotkey}'s submission as invalid: '{error_message}'")
                if hotkey in self.hotkeys:
                    self.invalid[uid] = error_message

        self.average_benchmarking_time = (sum(benchmark_times) / len(benchmark_times)) if benchmark_times else None
        self.send_wandb_metrics()

        if not not_started and not in_progress and finished:
            logger.info("Benchmarking APIs have reported submission testing as done.")

            self.benchmarking = False
            self.step += 1

            self.save_state()
            return

        self.step += 1

        self.save_state()

        await self.sleep_for_blocks(now, epoch_length / 4, "Benchmarking in progress")

    async def sleep_for_blocks(self, now: datetime, blocks: int, reason: str):
        next_noon = datetime.combine(now.date() + timedelta(days=int(now.hour >= 12)), time(12), tzinfo=TIMEZONE)
        blocks_to_sleep = min(blocks, ceil((next_noon - now).total_seconds() / 12))
        logger.info(f"{reason}, sleeping for {blocks_to_sleep} blocks")
        await asyncio.sleep(blocks_to_sleep * 12)

    @property
    def block(self):
        if not self.last_block_fetch or (datetime.now() - self.last_block_fetch).seconds >= 12:
            self.current_block = self.substrate.get_block_number(None)  # type: ignore
            self.last_block_fetch = datetime.now()
            self.attempted_set_weights = False

        return self.current_block

    async def run(self):
        self.benchmarking_apis = [
            benchmarking_api(self.keypair, api, index).build()
            for index, api in enumerate(self.benchmarking_api_urls)
        ]

        while True:
            try:
                current_block = self.block

                logger.info(f"Step {self.step}, block {current_block}")

                await self.do_step(current_block)
            except Exception as e:
                if not isinstance(e, ContestDeviceValidationError):
                    if isinstance(e, (SSLEOFError, JSONDecodeError)):
                        logger.error(f"Error during validation step {self.step}: {e}")
                    else:
                        logger.error(f"Error during validation step {self.step}", exc_info=e)

                    self.substrate = get_substrate(subtensor_address=self.substrate.url)

                    continue

                for api in self.benchmarking_apis:
                    await api.close()

                raise


def main():
    asyncio.run(Validator().run())


if __name__ == '__main__':
    main()<|MERGE_RESOLUTION|>--- conflicted
+++ resolved
@@ -53,11 +53,7 @@
 from .wandb_args import add_wandb_args
 from .winner_selection import get_scores, get_contestant_scores, get_tiers, get_contestant_tier
 
-<<<<<<< HEAD
-VALIDATOR_VERSION: tuple[int, int, int] = (5, 1, 6)
-=======
-VALIDATOR_VERSION: tuple[int, int, int] = (5, 1, 8)
->>>>>>> c7c5f451
+VALIDATOR_VERSION: tuple[int, int, int] = (5, 2, 0)
 VALIDATOR_VERSION_STRING = ".".join(map(str, VALIDATOR_VERSION))
 
 WEIGHTS_VERSION = (
