[build-system]
requires = ["setuptools >= 75.0"]
build-backend = "setuptools.build_meta"

[project]
name = "edge-maxxing-validator"
description = "The validator which checks models and checkpoints provided by miners"
requires-python = ">=3.10,<3.13"
<<<<<<< HEAD
version = "5.6.2"
=======
version = "5.6.5"
>>>>>>> 4ea69ea0
dependencies = [
    "edge-maxxing-base==1.0.0",
    "opentelemetry-api>=1.28.2",
    "opentelemetry-sdk>=1.28.2",
    "opentelemetry-exporter-otlp>=1.28.2",
    "opentelemetry-distro>=0.49b2",
    "wandb>=0.18.7",
    "opentelemetry-instrumentation-asyncio>=0.49b2",
    "opentelemetry-instrumentation-dbapi>=0.49b2",
    "opentelemetry-instrumentation-logging>=0.49b2",
    "opentelemetry-instrumentation-sqlite3>=0.49b2",
    "opentelemetry-instrumentation-threading>=0.49b2",
    "opentelemetry-instrumentation-urllib>=0.49b2",
    "opentelemetry-instrumentation-wsgi>=0.49b2",
    "opentelemetry-instrumentation-aiohttp-client>=0.49b2",
    "opentelemetry-instrumentation-aiohttp-server>=0.49b2",
    "opentelemetry-instrumentation-fastapi>=0.49b2",
    "opentelemetry-instrumentation-grpc>=0.49b2",
    "opentelemetry-instrumentation-httpx>=0.49b2",
    "opentelemetry-instrumentation-jinja2>=0.49b2",
    "opentelemetry-instrumentation-requests>=0.49b2",
    "opentelemetry-instrumentation-starlette>=0.49b2",
    "opentelemetry-instrumentation-system-metrics>=0.49b2",
    "opentelemetry-instrumentation-tortoiseorm>=0.49b2",
    "opentelemetry-instrumentation-urllib3>=0.49b2",
    "fastapi>=0.115.5",
    "uvicorn>=0.32.1",
]

[tool.uv.sources]
edge-maxxing-base = { path = "../base", editable = true }

[dependency-groups]
dev = [
    "pytype==2024.10.11"
]

[tool.pytype]
inputs = [
    "base_validator",
    "weight_setting",
    "submission_tester",
]

[project.scripts]
start_validator = "weight_setting.validator:main"

[tool.setuptools]
packages = [
    "base_validator",
    "weight_setting",
    "submission_tester",
]<|MERGE_RESOLUTION|>--- conflicted
+++ resolved
@@ -6,11 +6,7 @@
 name = "edge-maxxing-validator"
 description = "The validator which checks models and checkpoints provided by miners"
 requires-python = ">=3.10,<3.13"
-<<<<<<< HEAD
-version = "5.6.2"
-=======
 version = "5.6.5"
->>>>>>> 4ea69ea0
 dependencies = [
     "edge-maxxing-base==1.0.0",
     "opentelemetry-api>=1.28.2",
