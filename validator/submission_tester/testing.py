import logging
from collections.abc import Iterable
from io import BytesIO
from time import perf_counter

<<<<<<< HEAD
from base_validator.metrics import CheckpointBenchmark, MetricData
=======
import imagehash
from PIL import Image
>>>>>>> 4e08e522

from neuron import (
    GenerationOutput,
    generate_random_prompt,
    VRamMonitor,
    BENCHMARK_SAMPLE_COUNT,
<<<<<<< HEAD
    ModelRepositoryInfo,
    InvalidSubmissionError,
)
from pipelines import TextToImageRequest
from .inference_sandbox import InferenceSandbox
=======
    ModelRepositoryInfo, random_seed, CURRENT_CONTEST, Key,
)
from pipelines import TextToImageRequest
from .inference_sandbox import InferenceSandbox, InvalidSubmissionError
from base_validator.hash import load_image_hash, save_image_hash, HASH_DIFFERENCE_THRESHOLD
from base_validator.metrics import CheckpointBenchmark, MetricData
>>>>>>> 4e08e522

logger = logging.getLogger(__name__)


def generate(
    container: InferenceSandbox,
    prompt: str,
    seed: int,
    width: int | None = None,
    height: int | None = None,
) -> GenerationOutput:
    start_joules = CURRENT_CONTEST.get_joules()
    vram_monitor = VRamMonitor(CURRENT_CONTEST)
    start = perf_counter()

    output = container(
        TextToImageRequest(
            prompt=prompt,
            seed=seed,
            width=width,
            height=height,
        )
    )

    generation_time = perf_counter() - start
    joules_used = CURRENT_CONTEST.get_joules() - start_joules
    watts_used = joules_used / generation_time
    vram_used = vram_monitor.complete()

    return GenerationOutput(
        prompt=prompt,
        seed=seed,
        output=output,
        generation_time=generation_time,
        vram_used=vram_used,
        watts_used=watts_used,
    )


def compare_checkpoints(
    submission: ModelRepositoryInfo,
    existing_benchmarks: Iterable[tuple[Key, CheckpointBenchmark | None]],
    hash_prompt: str,
    hash_seed: int,
) -> CheckpointBenchmark | None:
    logger.info("Generating model samples")

    outputs: list[GenerationOutput] = []

    try:
        with InferenceSandbox(submission, False) as sandbox:
            size = sandbox.model_size

            hash_output = generate(
                sandbox,
                hash_prompt,
                hash_seed,
                width=512,
                height=512,
            )

            with BytesIO(hash_output.output) as data:
                image_hash = imagehash.average_hash(Image.open(data))

                image_hash_bytes = save_image_hash(image_hash)

                match = next(
                    (
                        (key, existing_benchmark)
                        for key, existing_benchmark in existing_benchmarks
                        if image_hash - load_image_hash(existing_benchmark.image_hash) < HASH_DIFFERENCE_THRESHOLD
                    ),
                    None,
                )

                if match:
                    key, benchmark = match

                    logger.info(f"Submission {submission} marked as duplicate of hotkey {key}'s submission")

                    return benchmark

            f"Take {BENCHMARK_SAMPLE_COUNT} samples, keeping track of how fast/accurate generations have been"
            for i in range(BENCHMARK_SAMPLE_COUNT):
                prompt = generate_random_prompt()
                seed = random_seed()

                logger.info(f"Sample {i + 1}, prompt {prompt} and seed {seed}")

                output = generate(
                    sandbox,
                    prompt,
                    seed,
                )

                logger.info(
                    f"Sample {i} Generated\n"
                    f"Generation Time: {output.generation_time}s\n"
                    f"VRAM Usage: {output.vram_used}b\n"
                    f"Power Usage: {output.watts_used}W"
                )

                outputs.append(output)
    except InvalidSubmissionError as e:
        logger.error(f"Skipping invalid submission '{submission}': '{e}'")
        return None

    average_time = sum(output.generation_time for output in outputs) / len(outputs)
    vram_used = max(output.vram_used for output in outputs)
    watts_used = max(output.watts_used for output in outputs)

    logger.info(
        f"Tested {BENCHMARK_SAMPLE_COUNT} Samples\n"
        f"Average Generation Time: {average_time}s\n"
        f"Model Size: {size}b\n"
        f"Max VRAM Usage: {vram_used}b\n"
        f"Max Power Usage: {watts_used}W"
    )

    logger.info("Generating baseline samples to compare")

    baseline_outputs: list[GenerationOutput] = []

    average_similarity = 1.0

    with InferenceSandbox(CURRENT_CONTEST.baseline_repository, True) as baseline_sandbox:
        baseline_size = baseline_sandbox.model_size

        for i, output in enumerate(outputs):
            baseline = generate(
                baseline_sandbox,
                output.prompt,
                output.seed,
            )

            try:
                similarity = CURRENT_CONTEST.compare_outputs(output.output, baseline.output)
            except:
                logger.info(
                    f"Submission {submission.repository}'s output couldn't be compared in similarity",
                    exc_info=True,
                )

                similarity = 0.0

            logger.info(
                f"Baseline sample {i + 1} Generated\n"
                f"Generation Time: {baseline.generation_time}s\n"
                f"Similarity: {similarity}\n"
                f"VRAM Usage: {baseline.vram_used}b\n"
                f"Power Usage: {baseline.watts_used}W"
            )

            baseline_outputs.append(baseline)

            average_similarity = (average_similarity * i + similarity) / (i + 1)

    baseline_average_time = sum(output.generation_time for output in baseline_outputs) / len(baseline_outputs)
    baseline_vram_used = max(output.vram_used for output in baseline_outputs)
    baseline_watts_used = max(output.watts_used for output in baseline_outputs)

    logger.info(f"Average Similarity: {average_similarity}")

    return CheckpointBenchmark(
        baseline=MetricData(
            generation_time=baseline_average_time,
            size=baseline_size,
            vram_used=baseline_vram_used,
            watts_used=baseline_watts_used,
        ),
        model=MetricData(
            generation_time=average_time,
            size=size,
            vram_used=vram_used,
            watts_used=watts_used,
        ),
        similarity_score=average_similarity,
        image_hash=image_hash_bytes,
    )<|MERGE_RESOLUTION|>--- conflicted
+++ resolved
@@ -3,32 +3,25 @@
 from io import BytesIO
 from time import perf_counter
 
-<<<<<<< HEAD
+from base_validator.hash import load_image_hash, save_image_hash, HASH_DIFFERENCE_THRESHOLD
 from base_validator.metrics import CheckpointBenchmark, MetricData
-=======
 import imagehash
 from PIL import Image
->>>>>>> 4e08e522
 
 from neuron import (
     GenerationOutput,
     generate_random_prompt,
     VRamMonitor,
     BENCHMARK_SAMPLE_COUNT,
-<<<<<<< HEAD
     ModelRepositoryInfo,
     InvalidSubmissionError,
-)
-from pipelines import TextToImageRequest
-from .inference_sandbox import InferenceSandbox
-=======
-    ModelRepositoryInfo, random_seed, CURRENT_CONTEST, Key,
+    ModelRepositoryInfo,
+    random_seed,
+    CURRENT_CONTEST,
+    Key,
 )
 from pipelines import TextToImageRequest
 from .inference_sandbox import InferenceSandbox, InvalidSubmissionError
-from base_validator.hash import load_image_hash, save_image_hash, HASH_DIFFERENCE_THRESHOLD
-from base_validator.metrics import CheckpointBenchmark, MetricData
->>>>>>> 4e08e522
 
 logger = logging.getLogger(__name__)
 
