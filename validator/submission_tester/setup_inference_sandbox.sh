#!/bin/bash

set -e

SANDBOX_DIRECTORY=$1
REPOSITORY_URL=$2
REVISION=$3
BASELINE=$4

READY_MARKER="$SANDBOX_DIRECTORY/ready"
VENV="$SANDBOX_DIRECTORY/.venv"

cd "$SANDBOX_DIRECTORY"

if $($BASELINE) && [ -f "$READY_MARKER" ]; then
  git fetch
else
  find "$SANDBOX_DIRECTORY" -mindepth 1 -delete

<<<<<<< HEAD
  git config --global advice.detachedHead false
  git clone --shallow-submodules --no-checkout "$REPOSITORY_URL" "$SANDBOX_DIRECTORY"
=======
  git clone --shallow-submodules --no-checkout "https://$GIT_PROVIDER/$REPOSITORY_URL" "$SANDBOX_DIRECTORY"
>>>>>>> 5530ba3b
  if $($BASELINE); then
    touch "$READY_MARKER"
  fi
fi

git checkout "$REVISION"
git submodule update --init

if ! [ -f "$VENV" ]; then
  python3.10 -m venv "$VENV"
fi

REQUIREMENTS="$SANDBOX_DIRECTORY/requirements.txt"

if [ -f "$REQUIREMENTS" ]; then
  "$VENV/bin/pip" install -q -r "$REQUIREMENTS" -e "$SANDBOX_DIRECTORY"
else
  "$VENV/bin/pip" install -q -e "$SANDBOX_DIRECTORY"
fi<|MERGE_RESOLUTION|>--- conflicted
+++ resolved
@@ -17,12 +17,7 @@
 else
   find "$SANDBOX_DIRECTORY" -mindepth 1 -delete
 
-<<<<<<< HEAD
-  git config --global advice.detachedHead false
   git clone --shallow-submodules --no-checkout "$REPOSITORY_URL" "$SANDBOX_DIRECTORY"
-=======
-  git clone --shallow-submodules --no-checkout "https://$GIT_PROVIDER/$REPOSITORY_URL" "$SANDBOX_DIRECTORY"
->>>>>>> 5530ba3b
   if $($BASELINE); then
     touch "$READY_MARKER"
   fi
