--- conflicted
+++ resolved
@@ -59,31 +59,19 @@
 
         start_time = perf_counter()
         try:
-<<<<<<< HEAD
-            start_time = perf_counter()
-
-            benchmark = compare_checkpoints(
-=======
-            self.benchmarks[hotkey] = await compare_checkpoints(
->>>>>>> 09339cfe
+            self.benchmarks[hotkey] = compare_checkpoints(
                 submission,
                 self.benchmarks.items(),
                 self.inputs,
                 self.baseline,
                 cancelled_event=self.cancelled_event,
             )
-<<<<<<< HEAD
-
-            self.submission_times.append(perf_counter() - start_time)
-            self.benchmarks[hotkey] = benchmark
-        except (CancelledError, TimeoutError):
-            raise
-=======
         except InvalidSubmissionError as e:
             logger.error(f"Skipping invalid submission '{submission}': '{e}'")
             self.benchmarks[hotkey] = None
             self.invalid[hotkey] = str(e)
->>>>>>> 09339cfe
+        except (CancelledError, TimeoutError):
+            raise
         except:
             traceback.print_exc()
         finally:
