--- conflicted
+++ resolved
@@ -57,42 +57,6 @@
         self.cancelled_event = Event()
 
     def _benchmark_submission(self, hotkey: Key):
-<<<<<<< HEAD
-        submission = self.submissions[hotkey]
-
-        start_time = perf_counter()
-
-        try:
-            self.benchmarks[hotkey] = compare_checkpoints(
-                contest=self.contest,
-                submission=submission,
-                inputs=self.inputs,
-                baseline=self.baseline,
-                load_timeout=int(cast(MetricData, self.get_baseline_metrics()).load_time * 2),
-                cancelled_event=self.cancelled_event,
-            )
-        except InvalidSubmissionError as e:
-            logger.error(f"Skipping invalid submission '{submission}': '{e}'")
-            self.benchmarks[hotkey] = None
-            self.invalid[hotkey] = str(e)
-        except CancelledError:
-            logger.warning(f"Benchmarking was canceled while testing '{submission}'")
-            raise
-        except:
-            traceback.print_exc()
-        finally:
-            self.submission_times.append(perf_counter() - start_time)
-
-    def _start_benchmarking(self, contest: Contest, submissions: dict[Key, ModelRepositoryInfo]):
-        self.contest = contest
-        self.submissions = submissions
-        self.benchmarks.clear()
-        self.invalid.clear()
-        self.submission_times.clear()
-        self.inputs = random_inputs()
-        self.done = False
-        self.baseline = None
-=======
         with tracer.start_as_current_span("benchmark_submission") as span:
             submission = self.submissions[hotkey]
             span.set_attributes({
@@ -102,18 +66,10 @@
             })
 
             start_time = perf_counter()
->>>>>>> 8f140070
 
             try:
-<<<<<<< HEAD
-                logger.info("Generating baseline samples to compare")
-                self.baseline = generate_baseline(
-                    contest=contest,
-                    inputs=self.inputs,
-                    cancelled_event=self.cancelled_event
-                )
-=======
                 self.benchmarks[hotkey] = compare_checkpoints(
+                    contest=self.contest,
                     submission=submission,
                     inputs=self.inputs,
                     baseline=self.baseline,
@@ -124,7 +80,6 @@
                 logger.error(f"Skipping invalid submission '{submission}': '{e}'")
                 self.benchmarks[hotkey] = None
                 self.invalid[hotkey] = str(e)
->>>>>>> 8f140070
             except CancelledError:
                 logger.warning(f"Benchmarking was canceled while testing '{submission}'")
                 raise
@@ -135,13 +90,11 @@
                 self.submission_times.append(duration)
                 span.set_attribute("benchmark.duration_seconds", duration)
 
-<<<<<<< HEAD
-    def start_benchmarking(self, contest: Contest, submissions: dict[Key, ModelRepositoryInfo]):
-=======
-    def _start_benchmarking(self, submissions: dict[Key, ModelRepositoryInfo]):
+    def _start_benchmarking(self, contest: Contest, submissions: dict[Key, ModelRepositoryInfo]):
         with tracer.start_as_current_span("start_benchmarking") as span:
             span.set_attribute("submissions.total", len(submissions))
 
+            self.contest = contest
             self.submissions = submissions
             self.benchmarks.clear()
             self.invalid.clear()
@@ -154,7 +107,11 @@
                 while not self.baseline and not self.cancelled_event.is_set():
                     try:
                         logger.info("Generating baseline samples to compare")
-                        self.baseline = generate_baseline(self.inputs, cancelled_event=self.cancelled_event)
+                        self.baseline = generate_baseline(
+                            contest=contest,
+                            inputs=self.inputs,
+                            cancelled_event=self.cancelled_event
+                        )
                     except CancelledError:
                         logger.warning("Benchmarking was canceled while testing the baseline")
                         return
@@ -178,8 +135,7 @@
             self.done = True
 
     @tracer.start_as_current_span("start_benchmarking")
-    def start_benchmarking(self, submissions: dict[Key, ModelRepositoryInfo]):
->>>>>>> 8f140070
+    def start_benchmarking(self, contest: Contest, submissions: dict[Key, ModelRepositoryInfo]):
         if not submissions:
             logger.warning("No submissions to benchmark")
             return
