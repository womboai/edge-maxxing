--- conflicted
+++ resolved
@@ -1,7 +1,3 @@
-<<<<<<< HEAD
-API_VERSION = "4.1.0"
-=======
 from .metrics import *
 
-API_VERSION = "4.0.1"
->>>>>>> 95004f37
+API_VERSION = "4.1.0"