from .metrics import *

<<<<<<< HEAD
API_VERSION = "4.3.2"
=======
API_VERSION = "4.4.0"
>>>>>>> 59287a0b
<|MERGE_RESOLUTION|>--- conflicted
+++ resolved
@@ -1,7 +1,3 @@
 from .metrics import *
 
-<<<<<<< HEAD
-API_VERSION = "4.3.2"
-=======
-API_VERSION = "4.4.0"
->>>>>>> 59287a0b
+API_VERSION = "4.4.0"