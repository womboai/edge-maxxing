from enum import Enum
from math import sqrt

from pydantic import BaseModel

from neuron import Key

SIMILARITY_SCORE_THRESHOLD = 0.8


class MetricData(BaseModel):
    generation_time: float
    size: int
    vram_used: float
    watts_used: float


class CheckpointBenchmark(BaseModel):
    baseline: MetricData
    model: MetricData
    similarity_score: float
    image_hash: bytes

    def calculate_score(self) -> float:
<<<<<<< HEAD
        return (self.baseline.generation_time / self.model.generation_time) * self.similarity_score
=======
        scale = 1 / (1 - SIMILARITY_SCORE_THRESHOLD)

        if self.similarity_score < SIMILARITY_SCORE_THRESHOLD:
            return 0.0

        similarity = sqrt((self.similarity_score - SIMILARITY_SCORE_THRESHOLD) * scale)

        return (self.baseline.generation_time - self.model.generation_time) * similarity
>>>>>>> 4fc1eace


class BenchmarkState(Enum):
    NOT_STARTED = 0
    IN_PROGRESS = 1
    FINISHED = 2


class BenchmarkResults(BaseModel):
    state: BenchmarkState
    results: dict[Key, CheckpointBenchmark | None]
    average_benchmark_time: float | None<|MERGE_RESOLUTION|>--- conflicted
+++ resolved
@@ -22,9 +22,6 @@
     image_hash: bytes
 
     def calculate_score(self) -> float:
-<<<<<<< HEAD
-        return (self.baseline.generation_time / self.model.generation_time) * self.similarity_score
-=======
         scale = 1 / (1 - SIMILARITY_SCORE_THRESHOLD)
 
         if self.similarity_score < SIMILARITY_SCORE_THRESHOLD:
@@ -32,8 +29,7 @@
 
         similarity = sqrt((self.similarity_score - SIMILARITY_SCORE_THRESHOLD) * scale)
 
-        return (self.baseline.generation_time - self.model.generation_time) * similarity
->>>>>>> 4fc1eace
+        return (self.baseline.generation_time / self.model.generation_time) * similarity
 
 
 class BenchmarkState(Enum):
