--- conflicted
+++ resolved
@@ -1,44 +1,7 @@
 from enum import Enum
 
-<<<<<<< HEAD
-from pydantic import BaseModel
-
-from neuron import Key, GenerationOutput
-from pipelines import TextToImageRequest
-
-SIMILARITY_SCORE_THRESHOLD = 0.8
-
-
-class MetricData(BaseModel):
-    generation_time: float
-    size: int
-    vram_used: float
-    watts_used: float
-
-
-class BaselineBenchmark(BaseModel):
-    inputs: list[TextToImageRequest]
-    outputs: list[GenerationOutput]
-    metric_data: MetricData
-
-
-class CheckpointBenchmark(BaseModel):
-    model: MetricData
-    average_similarity: float
-    min_similarity: float
-    image_hash: bytes
-
-    def calculate_score(self, baseline_metrics: MetricData) -> float:
-        if self.min_similarity < SIMILARITY_SCORE_THRESHOLD:
-            return 0.0
-
-        scale = 1 / (1 - SIMILARITY_SCORE_THRESHOLD)
-        similarity = sqrt((self.average_similarity - SIMILARITY_SCORE_THRESHOLD) * scale)
-        return (baseline_metrics.generation_time - self.model.generation_time) * similarity
-=======
 from neuron import Key
 from neuron.submission_tester.metrics import *
->>>>>>> 6a08e7cd
 
 
 class BenchmarkState(Enum):
