--- conflicted
+++ resolved
@@ -100,17 +100,6 @@
             if baseline_value == 0:
                 return 0
             relative_improvement = (baseline_value - benchmark_value) / baseline_value
-<<<<<<< HEAD
-            return (relative_improvement * metric_weights.get(metric_type, 0)) / total_weight
-
-        score = sum([
-            normalize(baseline.generation_time, benchmark.metrics.generation_time, MetricType.GENERATION_TIME),
-            normalize(baseline.size, benchmark.metrics.size, MetricType.SIZE),
-            normalize(baseline.vram_used, benchmark.metrics.vram_used, MetricType.VRAM_USED),
-            normalize(baseline.watts_used, benchmark.metrics.watts_used, MetricType.WATTS_USED),
-            normalize(baseline.load_time, benchmark.metrics.load_time, MetricType.LOAD_TIME),
-            normalize(baseline.ram_used, benchmark.metrics.ram_used, MetricType.RAM_USED),
-=======
             return relative_improvement * metric_weights.get(metric_type, 0) + 1
 
         score = prod([
@@ -118,8 +107,8 @@
             calculate_improvement(baseline.size, benchmark.metrics.size, MetricType.SIZE),
             calculate_improvement(baseline.vram_used, benchmark.metrics.vram_used, MetricType.VRAM_USED),
             calculate_improvement(baseline.watts_used, benchmark.metrics.watts_used, MetricType.WATTS_USED),
-            calculate_improvement(baseline.load_time, benchmark.metrics.load_time, MetricType.LOAD_TIME)
->>>>>>> 90ad82b0
+            calculate_improvement(baseline.load_time, benchmark.metrics.load_time, MetricType.LOAD_TIME),
+            calculate_improvement(baseline.ram_used, benchmark.metrics.ram_used, MetricType.RAM_USED),
         ])
 
         n = (ratio + sqrt(ratio ** 2 - ratio * 4 + 4)) / 2
