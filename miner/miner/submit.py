import re
from argparse import ArgumentParser

from fiber.chain.chain_utils import load_hotkey_keypair
from fiber.chain.interface import get_substrate
from fiber.logging_utils import get_logger
from git import GitCommandError, cmd

from neuron import (
    CheckpointSubmission,
    get_config,
    find_contest,
    Contest,
    CURRENT_CONTEST,
    CONTESTS,
    ContestId,
    REVISION_LENGTH,
)
from neuron.submissions import make_submission
from .benchmarker import start_benchmarking

VALID_PROVIDER_REGEX = r'^[a-zA-Z0-9-.]+$'
VALID_REPO_REGEX = r'^[a-zA-Z0-9._-]+\/[a-zA-Z0-9._-]+$'
VALID_REVISION_REGEX = r"^[a-f0-9]{7}$"


logger = get_logger(__name__)


def add_extra_args(argument_parser: ArgumentParser):
    argument_parser.add_argument(
        "--provider",
        type=str,
        help="The git provider containing the repository",
    )

    argument_parser.add_argument(
        "--repository",
        type=str,
        help="The repository to push to",
    )

    argument_parser.add_argument(
        "--revision",
        type=str,
        help="The revision to checkout",
    )

    argument_parser.add_argument(
        "--contest",
        type=str,
        help="The contest to submit to",
    )

    argument_parser.add_argument(
        "--benchmarking.on",
        action="store_true",
        help="Turn on benchmarking.",
        default=False,
    )


def validate(provider: str, repository: str, revision: str, contest: Contest):
    if not re.match(VALID_REPO_REGEX, repository):
        raise ValueError(f"Invalid repository URL: {repository}")

    if not re.match(VALID_REVISION_REGEX, revision):
        raise ValueError(f"Invalid revision hash: {revision}")

    if contest not in CONTESTS:
        raise ValueError(f"Invalid contest: {contest.id.name}")

    if contest.baseline_repository == repository:
        raise ValueError(f"Cannot submit baseline repository: {repository}")
    if contest.baseline_revision == revision:
        raise ValueError(f"Cannot submit baseline revision: {revision}")

    git = cmd.Git()
    try:
        git.ls_remote(f"https://{provider}/{repository}", revision)
    except GitCommandError as e:
        raise ValueError(f"Invalid repository or revision: {e}")


def get_latest_revision(provider: str, repository: str):
    git = cmd.Git()
    return git.ls_remote(f"https://{provider}/{repository}").split()[0][:REVISION_LENGTH]


<<<<<<< HEAD
def get_submission(config: bt.config) -> CheckpointSubmission:
    provider = config.provider
    repository = config.repository
    revision = config.revision
=======
def main():
    config = get_config(add_extra_args)

    substrate = get_substrate(
        subtensor_network=config["subtensor.network"],
        subtensor_address=config["subtensor.chain_endpoint"]
    )

    keypair = load_hotkey_keypair(wallet_name=config["wallet.name"], hotkey_name=config["wallet.hotkey"])

    provider = config["provider"]
    repository = config["repository"]
    revision = config["revision"]
    contest_name = config["contest"]
>>>>>>> b93a928b
    contest: Contest | None = None

    if contest_name:
        try:
            contest = find_contest(ContestId[contest_name])
        except ValueError:
            exit(f"Unknown contest: {contest_name}")

    if not provider:
        while True:
            provider = input("Enter git provider (such as github.com or huggingface.co): ")
            if re.match(VALID_PROVIDER_REGEX, provider):
                break
            else:
                print("Invalid git provider.")

    if not repository:
        while True:
            repository = input("Enter repository URL (format: <username>/<repo>): ")
            if re.match(VALID_REPO_REGEX, repository):
                break
            else:
                print("Invalid repository URL.")

    if not revision:
        while True:
            try:
                revision = input("Enter short revision hash (leave blank to fetch latest): ") or get_latest_revision(provider, repository)
            except GitCommandError as e:
                exit(f"Failed to get latest revision: {e}")
            if re.match(VALID_REVISION_REGEX, revision):
                break
            else:
                print("Invalid revision hash. Should be 7 characters long.")

    if not contest:
        while True:
            print("\nAvailable contests:")
            for c in CONTESTS:
                print(f"\t- {c.id.name}")
            contest_id = input(f"Enter the contest (default: {CURRENT_CONTEST.id.name}): ") or CURRENT_CONTEST.id.name
            try:
                contest = find_contest(ContestId[contest_id])
                break
            except ValueError:
                print(f"Unknown contest: {contest_id}")
            except KeyError:
                print(f"Invalid contest: {contest_id}")

    try:
        validate(provider, repository, revision, contest)
    except ValueError as e:
        exit(f"Validation failed: {e}")

    return CheckpointSubmission(
        provider=provider,
        repository=repository,
        revision=revision,
        contest=contest.id,
    )


def main():
    config = get_config(add_extra_args)
    subtensor = bt.subtensor(config=config)
    metagraph = subtensor.metagraph(netuid=config.netuid)
    wallet = bt.wallet(config=config)
    enable_benchmarking = config.benchmarking_on

    submission = get_submission(config)

    if enable_benchmarking or input("Benchmark submission before submitting? (y/N): ").strip().lower() in ("yes", "y"):
        start_benchmarking(submission)

    print(
        "\nSubmission info:\n"
        f"Git Provider: {submission.provider}\n"
        f"Repository:   {submission.repository}\n"
        f"Revision:     {submission.revision}\n"
        f"Contest:      {submission.contest.name}\n"
    )
    if input("Confirm submission? (Y/n): ").strip().lower() not in ("yes", "y", ""):
        exit("Submission cancelled.")

    make_submission(
<<<<<<< HEAD
        subtensor,
        metagraph,
        wallet,
        [submission],
    )

    bt.logging.info(f"Submitted {submission} as the info for this miner")
=======
        substrate,
        config["netuid"],
        keypair,
        [checkpoint_info],
    )

    logger.info(f"Submitted {checkpoint_info} as the info for this miner")
>>>>>>> b93a928b


if __name__ == '__main__':
    main()<|MERGE_RESOLUTION|>--- conflicted
+++ resolved
@@ -22,7 +22,6 @@
 VALID_PROVIDER_REGEX = r'^[a-zA-Z0-9-.]+$'
 VALID_REPO_REGEX = r'^[a-zA-Z0-9._-]+\/[a-zA-Z0-9._-]+$'
 VALID_REVISION_REGEX = r"^[a-f0-9]{7}$"
-
 
 logger = get_logger(__name__)
 
@@ -87,27 +86,11 @@
     return git.ls_remote(f"https://{provider}/{repository}").split()[0][:REVISION_LENGTH]
 
 
-<<<<<<< HEAD
-def get_submission(config: bt.config) -> CheckpointSubmission:
-    provider = config.provider
-    repository = config.repository
-    revision = config.revision
-=======
-def main():
-    config = get_config(add_extra_args)
-
-    substrate = get_substrate(
-        subtensor_network=config["subtensor.network"],
-        subtensor_address=config["subtensor.chain_endpoint"]
-    )
-
-    keypair = load_hotkey_keypair(wallet_name=config["wallet.name"], hotkey_name=config["wallet.hotkey"])
-
+def get_submission(config) -> CheckpointSubmission:
     provider = config["provider"]
     repository = config["repository"]
     revision = config["revision"]
     contest_name = config["contest"]
->>>>>>> b93a928b
     contest: Contest | None = None
 
     if contest_name:
@@ -172,12 +155,16 @@
 
 def main():
     config = get_config(add_extra_args)
-    subtensor = bt.subtensor(config=config)
-    metagraph = subtensor.metagraph(netuid=config.netuid)
-    wallet = bt.wallet(config=config)
-    enable_benchmarking = config.benchmarking_on
+
+    substrate = get_substrate(
+        subtensor_network=config["subtensor.network"],
+        subtensor_address=config["subtensor.chain_endpoint"]
+    )
+
+    keypair = load_hotkey_keypair(wallet_name=config["wallet.name"], hotkey_name=config["wallet.hotkey"])
 
     submission = get_submission(config)
+    enable_benchmarking = config["benchmarking.on"]
 
     if enable_benchmarking or input("Benchmark submission before submitting? (y/N): ").strip().lower() in ("yes", "y"):
         start_benchmarking(submission)
@@ -193,23 +180,13 @@
         exit("Submission cancelled.")
 
     make_submission(
-<<<<<<< HEAD
-        subtensor,
-        metagraph,
-        wallet,
+        substrate,
+        config["netuid"],
+        keypair,
         [submission],
     )
 
-    bt.logging.info(f"Submitted {submission} as the info for this miner")
-=======
-        substrate,
-        config["netuid"],
-        keypair,
-        [checkpoint_info],
-    )
-
-    logger.info(f"Submitted {checkpoint_info} as the info for this miner")
->>>>>>> b93a928b
+    logger.info(f"Submitted {submission} as the info for this miner")
 
 
 if __name__ == '__main__':
