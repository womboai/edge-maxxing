import re
from argparse import ArgumentParser

from fiber.chain.chain_utils import load_hotkey_keypair
from fiber.chain.interface import get_substrate
from fiber.logging_utils import get_logger
from git import GitCommandError, cmd

from neuron import (
    CheckpointSubmission,
    get_config,
    find_contest,
    Contest,
    CURRENT_CONTEST,
    CONTESTS,
    ContestId,
    REVISION_LENGTH,
)

from neuron.submissions import make_submission

VALID_PROVIDER_REGEX = r'^[a-zA-Z0-9-.]+$'
VALID_REPO_REGEX = r'^[a-zA-Z0-9._-]+\/[a-zA-Z0-9._-]+$'
VALID_REVISION_REGEX = r"^[a-f0-9]{7}$"


logger = get_logger(__name__)


def add_extra_args(argument_parser: ArgumentParser):
    argument_parser.add_argument(
        "--provider",
        type=str,
        help="The git provider containing the repository",
    )

    argument_parser.add_argument(
        "--repository",
        type=str,
        help="The repository to push to",
    )

    argument_parser.add_argument(
        "--revision",
        type=str,
        help="The revision to checkout",
    )

    argument_parser.add_argument(
        "--contest",
        type=str,
        help="The contest to submit to",
    )


def validate(provider: str, repository: str, revision: str, contest: Contest):
    if not re.match(VALID_REPO_REGEX, repository):
        raise ValueError(f"Invalid repository URL: {repository}")

    if not re.match(VALID_REVISION_REGEX, revision):
        raise ValueError(f"Invalid revision hash: {revision}")

    if contest not in CONTESTS:
        raise ValueError(f"Invalid contest: {contest.id.name}")

    if contest.baseline_repository == repository:
        raise ValueError(f"Cannot submit baseline repository: {repository}")
    if contest.baseline_revision == revision:
        raise ValueError(f"Cannot submit baseline revision: {revision}")

    git = cmd.Git()
    try:
        git.ls_remote(f"https://{provider}/{repository}", revision)
    except GitCommandError as e:
        raise ValueError(f"Invalid repository or revision: {e}")


def get_latest_revision(provider: str, repository: str):
    git = cmd.Git()
    return git.ls_remote(f"https://{provider}/{repository}").split()[0][:REVISION_LENGTH]


def main():
    config = get_config(add_extra_args)

    substrate = get_substrate(
        subtensor_network=config["subtensor.network"],
        subtensor_address=config["subtensor.chain_endpoint"]
    )

    keypair = load_hotkey_keypair(wallet_name=config["wallet.name"], hotkey_name=config["wallet.hotkey"])

    provider = config.provider
    repository = config.repository
    revision = config.revision
    contest: Contest | None = None

    if config.contest:
        try:
            contest = find_contest(ContestId[config.contest])
        except ValueError:
            exit(f"Unknown contest: {config.contest}")

    if not provider:
        while True:
            provider = input("Enter git provider (such as github.com or huggingface.co): ")
            if re.match(VALID_PROVIDER_REGEX, provider):
                break
            else:
                print("Invalid git provider.")

    if not repository:
        while True:
            repository = input("Enter repository URL (format: <username>/<repo>): ")
            if re.match(VALID_REPO_REGEX, repository):
                break
            else:
                print("Invalid repository URL.")

    if not revision:
        while True:
            try:
                revision = input("Enter short revision hash (leave blank to fetch latest): ") or get_latest_revision(provider, repository)
            except GitCommandError as e:
                exit(f"Failed to get latest revision: {e}")
            if re.match(VALID_REVISION_REGEX, revision):
                break
            else:
                print("Invalid revision hash. Should be 7 characters long.")

    if not contest:
        while True:
            print("\nAvailable contests:")
            for c in CONTESTS:
                print(f"\t- {c.id.name}")
            contest_id = input(f"Enter the contest (default: {CURRENT_CONTEST.id.name}): ") or CURRENT_CONTEST.id.name
            try:
                contest = find_contest(ContestId[contest_id])
                break
            except ValueError:
                print(f"Unknown contest: {contest_id}")
            except KeyError:
                print(f"Invalid contest: {contest_id}")

    try:
        validate(provider, repository, revision, contest)
    except ValueError as e:
        exit(f"Validation failed: {e}")

    checkpoint_info = CheckpointSubmission(
        provider=provider,
        repository=repository,
        revision=revision,
        contest=contest.id,
    )

    print(
        "\nSubmission info:\n"
        f"Git Provider: {checkpoint_info.provider}\n"
        f"Repository:   {checkpoint_info.repository}\n"
        f"Revision:     {checkpoint_info.revision}\n"
        f"Contest:      {checkpoint_info.contest.name}\n"
    )
    if input("Confirm submission? (Y/n): ").strip().lower() not in ("yes", "y", ""):
        exit("Submission cancelled.")

    make_submission(
<<<<<<< HEAD
        substrate,
        config["netuid"],
        keypair,
        checkpoint_info,
=======
        subtensor,
        metagraph,
        wallet,
        [checkpoint_info],
>>>>>>> a055fb3d
    )

    logger.info(f"Submitted {checkpoint_info} as the info for this miner")


if __name__ == '__main__':
    main()<|MERGE_RESOLUTION|>--- conflicted
+++ resolved
@@ -165,17 +165,10 @@
         exit("Submission cancelled.")
 
     make_submission(
-<<<<<<< HEAD
         substrate,
         config["netuid"],
         keypair,
-        checkpoint_info,
-=======
-        subtensor,
-        metagraph,
-        wallet,
         [checkpoint_info],
->>>>>>> a055fb3d
     )
 
     logger.info(f"Submitted {checkpoint_info} as the info for this miner")
