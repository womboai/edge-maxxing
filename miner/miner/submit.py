import asyncio
import base64
import logging
import re
import json
from argparse import ArgumentParser
from pathlib import Path

from fiber.chain.chain_utils import load_hotkey_keypair
from fiber.chain.interface import get_substrate
from fiber.logging_utils import get_logger
from git import GitCommandError, cmd

from neuron import (
    CheckpointSubmission,
    get_config,
    find_contest,
    Contest,
    CURRENT_CONTEST,
    CONTESTS,
    ContestId,
    REVISION_LENGTH,
    make_submission,
    random_inputs,
    ModelRepositoryInfo,
    BaselineBenchmark,
    TextToImageRequest,
    MetricData,
    GenerationOutput,
    BENCHMARKS_VERSION,
)
from neuron.submission_tester import (
    generate_baseline,
    compare_checkpoints,
)

VALID_PROVIDER_REGEX = r'^[a-zA-Z0-9-.]+$'
VALID_REPO_REGEX = r'^[a-zA-Z0-9._-]+\/[a-zA-Z0-9._-]+$'
VALID_REVISION_REGEX = r"^[a-f0-9]{7}$"

MODEL_DIRECTORY = Path("model")
BASELINE_MODEL_DIRECTORY = Path("baseline-model")
BASELINE_CACHE_JSON = BASELINE_MODEL_DIRECTORY / "baseline_cache.json"

logging.basicConfig(
    level=logging.DEBUG,
    format="%(asctime)s - %(levelname)s - %(filename)s: %(message)s",
    datefmt="%Y-%m-%d %H:%M:%S",
)
logger = get_logger(__name__)


def add_extra_args(argument_parser: ArgumentParser):
    argument_parser.add_argument(
        "--provider",
        type=str,
        help="The git provider containing the repository",
    )

    argument_parser.add_argument(
        "--repository",
        type=str,
        help="The repository to push to",
    )

    argument_parser.add_argument(
        "--revision",
        type=str,
        help="The revision to checkout",
    )

    argument_parser.add_argument(
        "--contest",
        type=str,
        help="The contest to submit to",
    )

    argument_parser.add_argument(
        "--benchmarking.on",
        action="store_true",
        help="Turn on benchmarking.",
        default=False,
    )


<<<<<<< HEAD
def start_benchmarking(submission: CheckpointSubmission):
=======
def load_baseline_cache(inputs: list[TextToImageRequest]) -> BaselineBenchmark | None:
    try:
        if not BASELINE_CACHE_JSON.exists():
            return None

        with open(BASELINE_CACHE_JSON, "r") as f:
            data = json.load(f)

            benchmarks_version = data["benchmarks_version"]
            if BENCHMARKS_VERSION != benchmarks_version:
                logger.info(f"Baseline cache is outdated, regenerating baseline")
                return None

            cached_inputs = [TextToImageRequest(**input_data) for input_data in data["inputs"]]
            if cached_inputs != inputs:
                logger.info("Contest inputs have changed, regenerating baseline")
                return None

            metrics = MetricData(**data["metrics"])
            outputs = [
                GenerationOutput(
                    output=base64.b64decode(output_data["output"]),
                    generation_time=output_data["generation_time"],
                    vram_used=output_data["vram_used"],
                    watts_used=output_data["watts_used"]
                )
                for output_data in data["outputs"]
            ]
            return BaselineBenchmark(inputs=inputs, outputs=outputs, metric_data=metrics)
    except Exception as e:
        logger.error(f"Failed to load baseline cache: {e}. Clearing.")
        return None


def save_baseline_cache(baseline: BaselineBenchmark):
    with open(BASELINE_CACHE_JSON, "w") as f:
        data = {
            "benchmarks_version": BENCHMARKS_VERSION,
            "inputs": [request.model_dump(exclude_none=True) for request in baseline.inputs],
            "outputs": [
                {
                    "output": base64.b64encode(output.output).decode('utf-8'),
                    "generation_time": output.generation_time,
                    "vram_used": output.vram_used,
                    "watts_used": output.watts_used
                }
                for output in baseline.outputs
            ],
            "metrics": baseline.metric_data.model_dump(exclude_none=True),
        }
        json.dump(data, f, indent=4)


async def start_benchmarking(submission: CheckpointSubmission):
>>>>>>> 6bfee347
    logger.info("Generating baseline samples to compare")
    if not BASELINE_MODEL_DIRECTORY.exists():
        BASELINE_MODEL_DIRECTORY.mkdir()
    inputs = random_inputs()
<<<<<<< HEAD
    baseline = generate_baseline(
        inputs,
        BASELINE_MODEL_DIRECTORY,
        False
    )
=======

    baseline = load_baseline_cache(inputs)
    if baseline is None:
        baseline = await generate_baseline(
            inputs,
            BASELINE_MODEL_DIRECTORY,
            False,
            True,
        )
        save_baseline_cache(baseline)
    else:
        logger.info("Using cached baseline")
>>>>>>> 6bfee347

    logger.info("Comparing submission to baseline")
    if not MODEL_DIRECTORY.exists():
        MODEL_DIRECTORY.mkdir()

    compare_checkpoints(
        ModelRepositoryInfo(url=submission.get_repo_link(), revision=submission.revision),
        [],
        inputs,
        baseline,
        MODEL_DIRECTORY,
        False,
        True,
    )


def validate(provider: str, repository: str, revision: str, contest: Contest):
    if not re.match(VALID_REPO_REGEX, repository):
        raise ValueError(f"Invalid repository URL: {repository}")

    if not re.match(VALID_REVISION_REGEX, revision):
        raise ValueError(f"Invalid revision hash: {revision}")

    if contest not in CONTESTS:
        raise ValueError(f"Invalid contest: {contest.id.name}")

    if repository in contest.baseline_repository.url:
        raise ValueError(f"Cannot submit baseline repository: {repository}")

    if revision == contest.baseline_repository.revision:
        raise ValueError(f"Cannot submit baseline revision: {revision}")

    git = cmd.Git()
    try:
        git.ls_remote(f"https://{provider}/{repository}", revision)
    except GitCommandError as e:
        raise ValueError(f"Invalid repository or revision: {e}")


def get_latest_revision(provider: str, repository: str):
    git = cmd.Git()
    return git.ls_remote(f"https://{provider}/{repository}").split()[0][:REVISION_LENGTH]


def get_submission(config) -> CheckpointSubmission:
    provider = config["provider"]
    repository = config["repository"]
    revision = config["revision"]
    contest_name = config["contest"]
    contest: Contest | None = None

    if contest_name:
        try:
            contest = find_contest(ContestId[contest_name])
        except ValueError:
            exit(f"Unknown contest: {contest_name}")

    if not provider:
        while True:
            provider = input("Enter git provider (such as github.com or huggingface.co): ")
            if re.match(VALID_PROVIDER_REGEX, provider):
                break
            else:
                print("Invalid git provider.")

    if not repository:
        while True:
            repository = input("Enter repository URL (format: <username>/<repo>): ")
            if re.match(VALID_REPO_REGEX, repository):
                break
            else:
                print("Invalid repository URL.")

    if not revision:
        while True:
            try:
                revision = input("Enter short revision hash (leave blank to fetch latest): ") or get_latest_revision(provider, repository)
            except GitCommandError as e:
                exit(f"Failed to get latest revision: {e}")
            if re.match(VALID_REVISION_REGEX, revision):
                break
            else:
                print("Invalid revision hash. Should be 7 characters long.")

    if not contest:
        while True:
            print("\nAvailable contests:")
            for c in CONTESTS:
                print(f"\t- {c.id.name}")
            contest_id = input(f"Enter the contest (default: {CURRENT_CONTEST.id.name}): ") or CURRENT_CONTEST.id.name
            try:
                contest = find_contest(ContestId[contest_id])
                break
            except ValueError:
                print(f"Unknown contest: {contest_id}")
            except KeyError:
                print(f"Invalid contest: {contest_id}")

    try:
        validate(provider, repository, revision, contest)
    except ValueError as e:
        exit(f"Validation failed: {e}")

    return CheckpointSubmission(
        provider=provider,
        repository=repository,
        revision=revision,
        contest=contest.id,
    )


def main():
    config = get_config(add_extra_args)

    substrate = get_substrate(
        subtensor_network=config["subtensor.network"],
        subtensor_address=config["subtensor.chain_endpoint"]
    )

    keypair = load_hotkey_keypair(wallet_name=config["wallet.name"], hotkey_name=config["wallet.hotkey"])

    submission = get_submission(config)
    enable_benchmarking = config["benchmarking.on"]

    if enable_benchmarking or input("Benchmark submission before submitting? (y/N): ").strip().lower() in ("yes", "y"):
        start_benchmarking(submission)

    print(
        "\nSubmission info:\n"
        f"Git Provider: {submission.provider}\n"
        f"Repository:   {submission.repository}\n"
        f"Revision:     {submission.revision}\n"
        f"Contest:      {submission.contest.name}\n"
    )
    if input("Confirm submission? (Y/n): ").strip().lower() not in ("yes", "y", ""):
        exit("Submission cancelled.")

    make_submission(
        substrate,
        config["netuid"],
        keypair,
        [submission],
    )

    logger.info(f"Submitted {submission} as the info for this miner")


if __name__ == '__main__':
    main()<|MERGE_RESOLUTION|>--- conflicted
+++ resolved
@@ -1,4 +1,3 @@
-import asyncio
 import base64
 import logging
 import re
@@ -83,9 +82,6 @@
     )
 
 
-<<<<<<< HEAD
-def start_benchmarking(submission: CheckpointSubmission):
-=======
 def load_baseline_cache(inputs: list[TextToImageRequest]) -> BaselineBenchmark | None:
     try:
         if not BASELINE_CACHE_JSON.exists():
@@ -139,32 +135,22 @@
         json.dump(data, f, indent=4)
 
 
-async def start_benchmarking(submission: CheckpointSubmission):
->>>>>>> 6bfee347
+def start_benchmarking(submission: CheckpointSubmission):
     logger.info("Generating baseline samples to compare")
     if not BASELINE_MODEL_DIRECTORY.exists():
         BASELINE_MODEL_DIRECTORY.mkdir()
     inputs = random_inputs()
-<<<<<<< HEAD
-    baseline = generate_baseline(
-        inputs,
-        BASELINE_MODEL_DIRECTORY,
-        False
-    )
-=======
 
     baseline = load_baseline_cache(inputs)
     if baseline is None:
-        baseline = await generate_baseline(
+        baseline = generate_baseline(
             inputs,
             BASELINE_MODEL_DIRECTORY,
-            False,
-            True,
+            cache=True,
         )
         save_baseline_cache(baseline)
     else:
         logger.info("Using cached baseline")
->>>>>>> 6bfee347
 
     logger.info("Comparing submission to baseline")
     if not MODEL_DIRECTORY.exists():
@@ -176,8 +162,7 @@
         inputs,
         baseline,
         MODEL_DIRECTORY,
-        False,
-        True,
+        cache=True,
     )
 
 
