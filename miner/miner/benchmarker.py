--- conflicted
+++ resolved
@@ -39,11 +39,7 @@
         if process.returncode:
             raise RuntimeError(f"Model crashed with exit code {process.returncode}")
     else:
-<<<<<<< HEAD
-        raise RuntimeError(f"Socket file '{socket_path}' not found after {safe_timeout} seconds. Your pipeline is taking too long to load. Please optimize and and make sure to precompile anything.")
-=======
-        raise RuntimeError(f"Socket file '{socket_path}' not found after {INFERENCE_SOCKET_TIMEOUT} seconds. Your pipeline is taking too long to load. Please optimize and avoid precompiling if possible.")
->>>>>>> c910c83a
+        raise RuntimeError(f"Socket file '{socket_path}' not found after {safe_timeout} seconds. Your pipeline is taking too long to load. Please optimize and avoid precompiling if possible.")
 
 
 def test(contest: Contest, client: Client):
