import os
from multiprocessing.connection import Client
from os.path import abspath
from pathlib import Path
from subprocess import Popen
from time import sleep, perf_counter

from fiber.logging_utils import get_logger

from neuron import (
    CheckpointSubmission,
    find_contest,
    Contest,
    GenerationOutput,
    get_config,
    generate_random_prompt,
    VRamMonitor,
    INFERENCE_SOCKET_TIMEOUT,
    BENCHMARK_SAMPLE_COUNT,
<<<<<<< HEAD
    setup_sandbox,
=======
    random_seed,
>>>>>>> 4e08e522
)
from pipelines import TextToImageRequest

MODEL_DIRECTORY = Path("model")

logger = get_logger(__name__)


def wait_for_socket(socket_path: str, process: Popen):
    for _ in range(INFERENCE_SOCKET_TIMEOUT):
        if os.path.exists(socket_path):
            break

        sleep(1)

        if process.returncode:
            raise RuntimeError(f"Model crashed with exit code {process.returncode}")
    else:
        raise RuntimeError(f"Socket file '{socket_path}' not found after {INFERENCE_SOCKET_TIMEOUT} seconds. Your pipeline is taking too long to load. Please optimize and avoid precompiling if possible.")


def test(contest: Contest, client: Client):
    outputs: list[GenerationOutput] = []
    for i in range(BENCHMARK_SAMPLE_COUNT):
        output = benchmark(contest, client)

        logger.info(
            f"Sample {i} Generated\n"
            f"Generation Time: {output.generation_time}s\n"
            f"VRAM Usage: {output.vram_used}b\n"
            f"Power Usage: {output.watts_used}W"
        )

        outputs.append(output)

    size = sum(file.stat().st_size for file in MODEL_DIRECTORY.rglob("*"))
    average_time = sum(output.generation_time for output in outputs) / len(outputs)
    vram_used = max(output.vram_used for output in outputs)
    watts_used = max(output.watts_used for output in outputs)

    logger.info(
        f"\n\nTested {BENCHMARK_SAMPLE_COUNT} Samples\n"
        f"Average Generation Time: {average_time}s\n"
        f"Model Size: {size}b\n"
        f"Max VRAM Usage: {vram_used}b\n"
        f"Max Power Usage: {watts_used}W"
    )


def benchmark(contest: Contest, client: Client):
    start_joules = contest.get_joules()
    vram_monitor = VRamMonitor(contest)
    start = perf_counter()

    prompt = generate_random_prompt()
    seed = random_seed()

    request = TextToImageRequest(
        prompt=prompt,
        seed=seed,
    )

    data = request.model_dump_json().encode("utf-8")
    client.send_bytes(data)
    output = client.recv_bytes()

    generation_time = perf_counter() - start
    joules_used = contest.get_joules() - start_joules
    watts_used = joules_used / generation_time
    vram_used = vram_monitor.complete()

    return GenerationOutput(
        prompt=prompt,
        seed=seed,
        output=output,
        generation_time=generation_time,
        vram_used=vram_used,
        watts_used=watts_used,
    )


def start_benchmarking(submission: CheckpointSubmission):
    contest = find_contest(submission.contest)
    contest.validate()
    logger.info(f"Benchmarking '{submission.get_repo_link()}' with revision '{submission.revision}'")

    if not MODEL_DIRECTORY.exists():
        MODEL_DIRECTORY.mkdir()

    setup_sandbox([], MODEL_DIRECTORY, True, submission.get_repo_link(), submission.revision)

    socket_path = abspath(MODEL_DIRECTORY / "inferences.sock")

    with Popen([abspath(MODEL_DIRECTORY / ".venv" / "bin" / "start_inference")], cwd=MODEL_DIRECTORY) as process:
        logger.info(f"Inference process starting")
        wait_for_socket(socket_path, process)

        logger.info("Connecting to socket")
        with Client(socket_path) as client:
            test(contest, client)


if __name__ == '__main__':
    from .submit import add_extra_args, get_submission
    config = get_config(add_extra_args)
    submission = get_submission(config)
    start_benchmarking(submission)<|MERGE_RESOLUTION|>--- conflicted
+++ resolved
@@ -17,11 +17,8 @@
     VRamMonitor,
     INFERENCE_SOCKET_TIMEOUT,
     BENCHMARK_SAMPLE_COUNT,
-<<<<<<< HEAD
     setup_sandbox,
-=======
     random_seed,
->>>>>>> 4e08e522
 )
 from pipelines import TextToImageRequest
 
